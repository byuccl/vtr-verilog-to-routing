#ifndef PHYSICAL_TYPES_UTIL_H
#define PHYSICAL_TYPES_UTIL_H

#include "physical_types.h"

/********************************************************************
 *                                                                  *
 *  Physical types utility functions                                *
 *                                                                  *
 *  This source file contains several utilities that enable the     *
 *  interaction with the architecture's physical types.             *
 *  Mainly, the two classes of objects accessed by the utility      *
 *  functions in this file are the following:                       *
 *    - physical_tile_type: identifies a placeable tile within      *
 *                          the device grid.                        *
 *    - logical_block_tpye: identifies a clustered block type       *
 *                          within the clb_netlist                  *
 *                                                                  *
 *  All the following utilities are intended to ease the            *
 *  developement to access the above mentioned classes and perform  *
 *  some required operations with their data.                       *
 *                                                                  *
 *  Please classify such functions in this file                     *
 *                                                                  *
 * ******************************************************************/

/*
 * Terms definition.
 *
 * This comment helps in clarifying what some of the data types correspond to
 * and what their purpose is, for a better understanding of the utility routines.
 *
 *   - logical_pin_index: corresponds to the absolute pin index of a logical block type.
 *   - physical_pin_index: corresponds to the absolute pin index of a physical tile type.
 *   - sub tile: component of a physical tile type.
 *               For further information on sub tiles refer to the documentation at:
 *               https://docs.verilogtorouting.org/en/latest/arch/reference/#tag-%3Csub_tilename
 *   - capacity: corresponds to the total number of instances of a sub tile within the belonging
 *               physical tile.
 *
 * Given that, each physical tile type can be used to place a different number/type of logical block types
 * it is necessary to have at disposal utilities to correctly synchronize and connect a logical block
 * to a compatible physical tile.
 *
 * For instance, if there are multiple physical tile types compatible with a logical type, it must be assumed
 * that the there is no 1:1 mapping between the logical block pins and the physical tiles one.
 *
 * To clarify, imagine a situation as follows:
 *
 *   - BUFG logical block type:
 *
 *        *----------------*
 *        |                |
 *    --->| CLK        OUT |--->
 *        |                |
 *        *----------------*
 *
 *     The logical pin indices are:
 *       - CLK: 0
 *       - OUT: 1
 *
 *   - CLOCK TILE physical tile type, containing a BUFGCTRL sub tile of capacity of 2:
 *
 *        *--------------------------*
 *        |                          |
 *        |    BUFGCTRL sub tile     |
 *        |    Instance 1            |
 *        |    *----------------*    |
 *        |    |                |    |
 *  CLK_1 |--->| CLK        OUT |--->| OUT_1
 *  EN_1  |--->| EN             |    |
 *        |    |                |    |
 *        |    *----------------*    |
 *        |                          |
 *        |    BUFGCTRL sub tile     |
 *        |    Instance 2            |
 *        |    *----------------*    |
 *        |    |                |    |
 *  CLK_2 |--->| CLK        OUT |--->| OUT_2
 *  EN_2  |--->| EN             |    |
 *        |    |                |    |
 *        |    *----------------*    |
 *        |                          |
 *        *--------------------------*
 *
 *     The physical pin indices are:
 *       - CLK_1: 0
 *       - EN_1 : 1
 *       - OUT_1: 2
 *       - CLK_2: 3
 *       - EN_2 : 4
 *       - OUT_2: 5
 *
 * The BUFG logical block can be placed in a BUFGCTRL sub tile of the CLOCK TILE physical tile.
 * As visible in the diagram, the CLOCK TILE contains a total of 6 physical pins, 3 for each instance,
 * and the logical block contains only 2 pins, but still, it is compatible to be placed within
 * the BUFGCTRL sub tile.
 *
 * One of the purposes of the following utility functions is to correctly identify the relation
 * of a logical pin (e.g. CLK of the BUFG logical block type) with the corresponding physical tile index
 * (e.g. CLK_2 of the CLOCK TILE physical tile, in case the logical block is placed on the second instance
 * of the BUFGCTRL sub tile).
 *
 * With the assumption that there is no 1:1 mapping between logical block and sub tile pins
 * (e.g. EN pin in the BUFGCTRL sub tile), there is some extra computation and data structures
 * needed to correctly identify the relation between the pins.
 *
 * For instance, the following information are required:
 *   - mapping between logical and sub tile pins.
 *   - mapping between sub tile pins and absoulte physical pin
 *   - capacity instance of the sub tile
 *
 * With all the above information we can calculate correctly the connection between the CLK (logical pin)
 * and CLK_2 (physical pin) from the BUFG (logical block) and CLOCK TILE (physical tile).
 */

///@brief Returns true if the absolute physical pin index is an output of the given physical tile type
bool is_opin(int ipin, t_physical_tile_type_ptr type);

///@brief Returns true if the given physical tile type can implement a .input block type
bool is_input_type(t_physical_tile_type_ptr type);
///@brief Returns true if the given physical tile type can implement a .output block type
bool is_output_type(t_physical_tile_type_ptr type);
///@brief Returns true if the given physical tile type can implement either a .input or .output block type
bool is_io_type(t_physical_tile_type_ptr type);

/**
 * @brief Returns the corresponding physical pin based on the input parameters:
 *
 * - physical_tile
 * - relative_pin: this is the pin relative to a specific sub tile
 * - capacity location: absolute sub tile location
 *
 * Take the above CLOCK TILE example:
 *   - we want to get the absolute physical pin corresponding to the first pin
 *     of the second instance of the BUFGCTRL sub tile
 *
 *   int pin = get_physical_pin_from_capacity_location(clock_tile, 0, 1);
 *
 *   This function call returns the absolute pin index of the CLK_1 pin (assumed that it is the first pin of the sub tile).
 *   The value returned in this case is 3.
 *   Note: capacity and pin indices start from zero.
 */
int get_physical_pin_from_capacity_location(t_physical_tile_type_ptr physical_tile, int relative_pin, int capacity_location);

/**
 * @brief Returns a pair consisting of the absolute capacity location relative to the pin parameter
 *
 *
 * Take the above CLOCK TILE example:
 *   - given the CLOCK TILE and the index corresponding to the CLK_1 pin, we want the relative pin
 *     of one of its sub tiles at a particualr capacity location (i.e. sub tile instance).
 *
 * std::tie(absolute_capacity, relative_pin) = get_capacity_location_from_physical_pin(clock_tile, 3)
 *
 * The value returned is (1, 0), where:
 *   - 1 corresponds to the capacity location (sub tile instance) where the absoulte physical pin index (CLK_1) is connected
 *   - 0 corresponds to the relative pin index within the BUFGCTRL sub tile
 */
std::pair<int, int> get_capacity_location_from_physical_pin(t_physical_tile_type_ptr physical_tile, int pin);

std::string get_class_block_name(t_physical_tile_type_ptr type, int class_physical_num);

///@brief Returns the name of the pin_index'th pin on the specified block type
std::string block_type_pin_index_to_name(t_physical_tile_type_ptr type, int pin_physical_num, bool is_flat);

///@brief Returns the name of the class_index'th pin class on the specified block type
std::vector<std::string> block_type_class_index_to_pin_names(t_physical_tile_type_ptr type,
                                                             int class_physical_num,
                                                             bool is_flat);

///@brief Returns the physical tile type matching a given physical tile type name, or nullptr (if not found)
t_physical_tile_type_ptr find_tile_type_by_name(std::string name, const std::vector<t_physical_tile_type>& types);

int find_pin_class(t_physical_tile_type_ptr type, std::string port_name, int pin_index_in_port, e_pin_type pin_type);

///@brief Returns the relative pin index within a sub tile that corresponds to the pin within the given port and its index in the port
int find_pin(t_physical_tile_type_ptr type, std::string port_name, int pin_index_in_port);

///@brief Returns the maximum number of pins within a logical block
int get_max_num_pins(t_logical_block_type_ptr logical_block);

///@brief Verifies whether a given logical block is compatible with a given physical tile
bool is_tile_compatible(t_physical_tile_type_ptr physical_tile, t_logical_block_type_ptr logical_block);

///@brief Verifies whether a logical block and a relative placement location is compatible with a given physical tile
bool is_sub_tile_compatible(t_physical_tile_type_ptr physical_tile, t_logical_block_type_ptr logical_block, int sub_tile_loc);

/**
 * @brief Returns the first physical tile type that matches the logical block
 *
 * The order of the physical tiles suitable for the input logical block follows the order
 * with which the logical blocks appear in the architecture XML definition
 */
t_physical_tile_type_ptr pick_physical_type(t_logical_block_type_ptr logical_block);

/**
 * Returns the first logical block type that matches the physical tile
 *
 * The order of the logical blocks suitable for the input physical tile follows the order
 * with which the physical tiles appear in the architecture XML definition
 */
t_logical_block_type_ptr pick_logical_type(t_physical_tile_type_ptr physical_tile);

/**
 * @brief Returns the sub tile index (within 'physical_tile') corresponding to the
 * 'logical block'.
 *
 * This function will return the index for the first sub_tile that can accommodate
 * the logical block.
 *
 * It is typically called before/during placement,
 * when picking a sub-tile to fit a logical block
 */
int get_logical_block_physical_sub_tile_index(t_physical_tile_type_ptr physical_tile,
                                              t_logical_block_type_ptr logical_block);
/**
 * @brief Returns the physical pin index (within 'physical_tile') corresponding to the
 * logical index ('pin' of the first instance of 'logical_block' within the physcial tile.
 *
 * This function is called before/during placement, when a sub tile index was not yet assigned.
 *
 * Throws an exception if the corresponding physical pin can't be found.
 */
int get_physical_pin(t_physical_tile_type_ptr physical_tile,
                     t_logical_block_type_ptr logical_block,
                     int pin);
/**
 * @brief Returns the physical pin index (within 'physical_tile') corresponding to the
 * logical index ('pin' of the first instance of 'logical_block' within the physcial tile.
 * This function considers if a given offset is in the range of sub tile capacity
 *
 *   (First pin index at current sub-tile)                                     (The wanted pin index)
 *
 *   |                                                               |<----- pin ------->|
 *   v                                                                                   v
 *
 *   |<----- capacity.low ----->|<----- capacity.low + 1 ----->| ... |<----- sub_tile_capacity ---->|
 *
 * Throws an exception if the corresponding physical pin can't be found.
 *
 * Take the above CLOCK TILE example:
 *   - we want to get the absolute physical pin corresponding to the CLK pin
 *     of the BUFG logical block placed at the second instance of the BUFGCTRL sub tile
 *
 *   int pin = get_physical_pin_at_sub_tile_location(clock_tile, bufg_block, 1, 0);
 *
 *   where the input params are:
 *     - clock_tile: CLOCK TILE
 *     - bufg_block: BUFG
 *     - 1: second absolute capacity instance in the CLOCK TILE
 *     - 0: logical pin index corresponding to CLK
 *
 *   This function call returns the absolute pin index of the CLK_1 pin (assumed that it is the first pin of the sub tile).
 *   The value returned in this case is 3.
 *   Note: capacity and pin indices start from zero.
 */
int get_physical_pin_at_sub_tile_location(t_physical_tile_type_ptr physical_tile,
                                          t_logical_block_type_ptr logical_block,
                                          int sub_tile_capacity,
                                          int pin);

/**
 * @brief Returns the sub tile index (within 'physical_tile') corresponding to the
 * 'logical block' by considering if a given offset is in the range of sub tile capacity
 */
int get_logical_block_physical_sub_tile_index(t_physical_tile_type_ptr physical_tile,
                                              t_logical_block_type_ptr logical_block,
                                              int sub_tile_capacity);
/**
 * @brief Returns the physical pin index (within 'physical_tile') corresponding to the
 * logical index ('pin') of the 'logical_block' at sub-tile location 'sub_tile_index'.
 *
 * Throws an exception if the corresponding physical pin can't be found.
 */
int get_sub_tile_physical_pin(int sub_tile_index,
                              t_physical_tile_type_ptr physical_tile,
                              t_logical_block_type_ptr logical_block,
                              int pin);

/**
 * @brief Returns one of the physical ports of a tile corresponding to the port_name.
 * Given that each sub_tile's port that has exactly the same name has to be equivalent
 * one to the other, it is indifferent which port is returned.
 */
t_physical_tile_port find_tile_port_by_name(t_physical_tile_type_ptr type, const char* port_name);

/**
 * @brief Returns the physical tile port given the port name and the corresponding sub tile
 */
const t_physical_tile_port* get_port_by_name(t_sub_tile* sub_tile, const char* port_name);

/**
 * @brief Returns the logical block port given the port name and the corresponding logical block type
 */
const t_port* get_port_by_name(t_logical_block_type_ptr type, const char* port_name);

/**
 * @brief Returns the physical tile port given the pin name and the corresponding sub tile
 */
const t_physical_tile_port* get_port_by_pin(const t_sub_tile* sub_tile, int pin);

/**
 * @brief Returns the logical block port given the pin name and the corresponding logical block type
 */
const t_port* get_port_by_pin(t_logical_block_type_ptr type, int pin);

/************************************ Access to intra-block resources ************************************/

/* Access information related to pin classes */

/** get information given class physical num **/
std::tuple<const t_sub_tile*, int> get_sub_tile_from_class_physical_num(t_physical_tile_type_ptr physical_tile, int physical_class_num);

t_logical_block_type_ptr get_logical_block_from_class_physical_num(t_physical_tile_type_ptr physical_tile, int physical_class_num);

std::vector<int> get_pin_list_from_class_physical_num(t_physical_tile_type_ptr physical_tile, int class_physical_num);

PortEquivalence get_port_equivalency_from_class_physical_num(t_physical_tile_type_ptr physical_tile, int class_physical_num);

e_pin_type get_class_type_from_class_physical_num(t_physical_tile_type_ptr physical_tile, int class_physical_num);

int get_class_num_pins_from_class_physical_num(t_physical_tile_type_ptr physical_tile, int class_physical_num);

inline bool is_class_on_tile(t_physical_tile_type_ptr physical_tile, int class_physical_num){
    return (class_physical_num < (int)physical_tile->class_inf.size());
}
/** **/

/** get classes under different blocks **/
std::unordered_map<int, const t_class*>  get_pb_graph_node_num_class_pairs(t_physical_tile_type_ptr physical_tile,
                                                                          const t_sub_tile* sub_tile,
                                                                          t_logical_block_type_ptr logical_block,
                                                                          int sub_tile_relative_cap,
                                                                          const t_pb_graph_node* pb_graph_node);

t_class_range get_pb_graph_node_class_physical_range(t_physical_tile_type_ptr physical_tile,
                                                     const t_sub_tile* sub_tile,
                                                     t_logical_block_type_ptr logical_block,
                                                     int sub_tile_relative_cap,
                                                     const t_pb_graph_node* pb_graph_node);
/** **/
int get_tile_class_max_ptc(t_physical_tile_type_ptr tile, bool is_flat);

/*  */

/* Access information related to pins */

/** get information given pin physical number **/
std::tuple<const t_sub_tile*, int> get_sub_tile_from_pin_physical_num(t_physical_tile_type_ptr physical_tile, int physical_num);

t_logical_block_type_ptr get_logical_block_from_pin_physical_num(t_physical_tile_type_ptr physical_tile, int physical_num);

const t_pb_graph_pin* get_pb_pin_from_pin_physical_num(t_physical_tile_type_ptr physical_tile, int physical_num);

<<<<<<< HEAD
t_pb_graph_pin* get_mutable_pb_pin_from_pin_physical_num(t_physical_tile_type* physical_tile, t_logical_block_type* logical_block, int physical_num);
=======
PortEquivalence get_port_equivalency_from_pin_physical_num(t_physical_tile_type_ptr physical_tile, int pin_physical_num);
>>>>>>> ecd1aefe

e_pin_type get_pin_type_from_pin_physical_num(t_physical_tile_type_ptr physical_tile, int physical_num);

int get_class_num_from_pin_physical_num(t_physical_tile_type_ptr physical_tile, int pin_physical_num);

inline bool is_pin_on_tile(t_physical_tile_type_ptr physical_tile, int physical_num) {
    return(physical_num < physical_tile->num_pins);
}

std::vector<const t_pb_graph_pin*> get_pb_graph_node_pb_pins(const t_pb_graph_node* pb_graph_node);

std::vector<t_pb_graph_pin*> get_mutable_pb_graph_node_pb_pins(t_pb_graph_node* pb_graph_node);

std::vector<int> get_pb_graph_node_pins(t_physical_tile_type_ptr physical_tile,
                                        const t_sub_tile* sub_tile,
                                        t_logical_block_type_ptr logical_block,
                                        int relative_cap,
                                        const t_pb_graph_node* pb_graph_node);

std::vector<int> get_physical_pin_driving_pins(t_physical_tile_type_ptr physical_type,
                                               t_logical_block_type_ptr logical_block,
                                               int pin_physical_num);

int get_pb_pin_physical_num(t_physical_tile_type_ptr physical_tile,
                            const t_sub_tile* sub_tile,
                            t_logical_block_type_ptr logical_block,
                            int relative_cap,
                            const t_pb_graph_pin* pin);

int get_edge_sw_idx(t_physical_tile_type_ptr physical_tile,
                         t_logical_block_type_ptr logical_block,
                         int from_pin_physical_num,
                         int to_pin_physical_num);

const t_pb_graph_node* get_pb_graph_node_form_pin_physical_num(t_physical_tile_type_ptr physical_type,
                                                               int pin_physical_num);

int get_total_num_sub_tile_internal_pins(const t_sub_tile* sub_tile);

int get_total_num_tile_internal_pins(t_physical_tile_type_ptr tile);

int get_tile_ipin_opin_max_ptc(t_physical_tile_type_ptr tile, bool is_flat);

bool intra_tile_nodes_connected(t_physical_tile_type_ptr physical_type,
                                int pin_physical_num,
                                int sink_physical_num);

/* */

#endif<|MERGE_RESOLUTION|>--- conflicted
+++ resolved
@@ -312,8 +312,6 @@
 /** get information given class physical num **/
 std::tuple<const t_sub_tile*, int> get_sub_tile_from_class_physical_num(t_physical_tile_type_ptr physical_tile, int physical_class_num);
 
-t_logical_block_type_ptr get_logical_block_from_class_physical_num(t_physical_tile_type_ptr physical_tile, int physical_class_num);
-
 std::vector<int> get_pin_list_from_class_physical_num(t_physical_tile_type_ptr physical_tile, int class_physical_num);
 
 PortEquivalence get_port_equivalency_from_class_physical_num(t_physical_tile_type_ptr physical_tile, int class_physical_num);
@@ -322,13 +320,13 @@
 
 int get_class_num_pins_from_class_physical_num(t_physical_tile_type_ptr physical_tile, int class_physical_num);
 
-inline bool is_class_on_tile(t_physical_tile_type_ptr physical_tile, int class_physical_num){
+inline bool is_class_on_tile(t_physical_tile_type_ptr physical_tile, int class_physical_num) {
     return (class_physical_num < (int)physical_tile->class_inf.size());
 }
 /** **/
 
 /** get classes under different blocks **/
-std::unordered_map<int, const t_class*>  get_pb_graph_node_num_class_pairs(t_physical_tile_type_ptr physical_tile,
+std::unordered_map<int, const t_class*> get_pb_graph_node_num_class_pairs(t_physical_tile_type_ptr physical_tile,
                                                                           const t_sub_tile* sub_tile,
                                                                           t_logical_block_type_ptr logical_block,
                                                                           int sub_tile_relative_cap,
@@ -353,18 +351,16 @@
 
 const t_pb_graph_pin* get_pb_pin_from_pin_physical_num(t_physical_tile_type_ptr physical_tile, int physical_num);
 
-<<<<<<< HEAD
 t_pb_graph_pin* get_mutable_pb_pin_from_pin_physical_num(t_physical_tile_type* physical_tile, t_logical_block_type* logical_block, int physical_num);
-=======
+
 PortEquivalence get_port_equivalency_from_pin_physical_num(t_physical_tile_type_ptr physical_tile, int pin_physical_num);
->>>>>>> ecd1aefe
 
 e_pin_type get_pin_type_from_pin_physical_num(t_physical_tile_type_ptr physical_tile, int physical_num);
 
 int get_class_num_from_pin_physical_num(t_physical_tile_type_ptr physical_tile, int pin_physical_num);
 
 inline bool is_pin_on_tile(t_physical_tile_type_ptr physical_tile, int physical_num) {
-    return(physical_num < physical_tile->num_pins);
+    return (physical_num < physical_tile->num_pins);
 }
 
 std::vector<const t_pb_graph_pin*> get_pb_graph_node_pb_pins(const t_pb_graph_node* pb_graph_node);
@@ -388,9 +384,9 @@
                             const t_pb_graph_pin* pin);
 
 int get_edge_sw_idx(t_physical_tile_type_ptr physical_tile,
-                         t_logical_block_type_ptr logical_block,
-                         int from_pin_physical_num,
-                         int to_pin_physical_num);
+                    t_logical_block_type_ptr logical_block,
+                    int from_pin_physical_num,
+                    int to_pin_physical_num);
 
 const t_pb_graph_node* get_pb_graph_node_form_pin_physical_num(t_physical_tile_type_ptr physical_type,
                                                                int pin_physical_num);
