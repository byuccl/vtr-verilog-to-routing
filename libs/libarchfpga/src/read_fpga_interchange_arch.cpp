#include <algorithm>
#include <kj/std/iostream.h>
#include <limits>
#include <map>
#include <regex>
#include <set>
#include <stdlib.h>
#include <string>
#include <string.h>
#include <zlib.h>
#include <sstream>

#include "vtr_assert.h"
#include "vtr_digest.h"
#include "vtr_log.h"
#include "vtr_memory.h"
#include "vtr_util.h"

#include "arch_check.h"
#include "arch_error.h"
#include "arch_util.h"
#include "arch_types.h"

#include "read_fpga_interchange_arch.h"

/*
 * FPGA Interchange Device frontend
 *
 * This file contains functions to read and parse a Cap'n'proto FPGA interchange device description
 * and populate the various VTR architecture's internal data structures.
 *
 * The Device data is, by default, GZipped, hence the requirement of the ZLIB library to allow
 * for in-memory decompression of the input file.
 */

using namespace DeviceResources;
using namespace LogicalNetlist;
using namespace capnp;

// Necessary to reduce code verbosity when getting the pin directions
static const auto INPUT = LogicalNetlist::Netlist::Direction::INPUT;
static const auto OUTPUT = LogicalNetlist::Netlist::Direction::OUTPUT;
static const auto INOUT = LogicalNetlist::Netlist::Direction::INOUT;

static const auto LOGIC = Device::BELCategory::LOGIC;
static const auto ROUTING = Device::BELCategory::ROUTING;
static const auto SITE_PORT = Device::BELCategory::SITE_PORT;

// Enum for pack pattern expansion direction
enum e_pp_dir {
    FORWARD = 0,
    BACKWARD = 1
};

struct t_package_pin {
    std::string name;

    std::string site_name;
    std::string bel_name;
};

struct t_bel_cell_mapping {
    size_t cell;
    size_t site;
    std::vector<std::pair<size_t, size_t>> pins;

    bool operator<(const t_bel_cell_mapping& other) const {
        return cell < other.cell || (cell == other.cell && site < other.site);
    }
};

// Intermediate data type to store information on interconnects to be created
struct t_ic_data {
    std::string input;
    std::set<std::string> outputs;

    bool requires_pack_pattern;
};

/****************** Utility functions ******************/

/**
 * @brief The FPGA interchange timing model includes three different corners (min, typ and max) for each of the two
 * speed_models (slow and fast).
 *
 * Timing data can be found on PIPs, nodes, site pins and bel pins.
 * This function retrieves the timing value based on the wanted speed model and the wanted corner.
 *
 * More information on the FPGA Interchange timing model can be found here:
 *   - https://github.com/chipsalliance/fpga-interchange-schema/blob/main/interchange/DeviceResources.capnp
 */
static float get_corner_value(Device::CornerModel::Reader model, const char* speed_model, const char* value) {
    bool slow_model = std::string(speed_model) == std::string("slow");
    bool fast_model = std::string(speed_model) == std::string("fast");

    bool min_corner = std::string(value) == std::string("min");
    bool typ_corner = std::string(value) == std::string("typ");
    bool max_corner = std::string(value) == std::string("max");

    if (!slow_model && !fast_model) {
        archfpga_throw("", __LINE__,
                       "Wrong speed model `%s`. Expected `slow` or `fast`\n", speed_model);
    }

    if (!min_corner && !typ_corner && !max_corner) {
        archfpga_throw("", __LINE__,
                       "Wrong corner model `%s`. Expected `min`, `typ` or `max`\n", value);
    }

    bool has_fast = model.getFast().hasFast();
    bool has_slow = model.getSlow().hasSlow();

    if (slow_model && has_slow) {
        auto half = model.getSlow().getSlow();
        if (min_corner && half.getMin().isMin()) {
            return half.getMin().getMin();
        } else if (typ_corner && half.getTyp().isTyp()) {
            return half.getTyp().getTyp();
        } else if (max_corner && half.getMax().isMax()) {
            return half.getMax().getMax();
        } else {
            if (half.getMin().isMin()) {
                return half.getMin().getMin();
            } else if (half.getTyp().isTyp()) {
                return half.getTyp().getTyp();
            } else if (half.getMax().isMax()) {
                return half.getMax().getMax();
            } else {
                archfpga_throw("", __LINE__,
                               "Invalid speed model %s. No value found!\n", speed_model);
            }
        }
    } else if (fast_model && has_fast) {
        auto half = model.getFast().getFast();
        if (min_corner && half.getMin().isMin()) {
            return half.getMin().getMin();
        } else if (typ_corner && half.getTyp().isTyp()) {
            return half.getTyp().getTyp();
        } else if (max_corner && half.getMax().isMax()) {
            return half.getMax().getMax();
        } else {
            if (half.getMin().isMin()) {
                return half.getMin().getMin();
            } else if (half.getTyp().isTyp()) {
                return half.getTyp().getTyp();
            } else if (half.getMax().isMax()) {
                return half.getMax().getMax();
            } else {
                archfpga_throw("", __LINE__,
                               "Invalid speed model %s. No value found!\n", speed_model);
            }
        }
    }

    return 0.;
}

/** @brief Returns the port corresponding to the given model in the architecture */
static t_model_ports* get_model_port(t_arch* arch, std::string model, std::string port, bool fail = true) {
    for (t_model* m : {arch->models, arch->model_library}) {
        for (; m != nullptr; m = m->next) {
            if (std::string(m->name) != model)
                continue;

            for (t_model_ports* p : {m->inputs, m->outputs})
                for (; p != nullptr; p = p->next)
                    if (std::string(p->name) == port)
                        return p;
        }
    }

    if (fail)
        archfpga_throw(__FILE__, __LINE__,
                       "Could not find model port: %s (%s)\n", port.c_str(), model.c_str());

    return nullptr;
}

/** @brief Returns the specified architecture model */
static t_model* get_model(t_arch* arch, std::string model) {
    for (t_model* m : {arch->models, arch->model_library})
        for (; m != nullptr; m = m->next)
            if (std::string(m->name) == model)
                return m;

    archfpga_throw(__FILE__, __LINE__,
                   "Could not find model: %s\n", model.c_str());
}

/** @brief Returns the physical or logical type by its name */
template<typename T>
static T* get_type_by_name(const char* type_name, std::vector<T>& types) {
    for (auto& type : types) {
        if (0 == strcmp(type.name, type_name)) {
            return &type;
        }
    }

    archfpga_throw(__FILE__, __LINE__,
                   "Could not find type: %s\n", type_name);
}

/** @brief Returns a generic port instantiation for a complex block */
static t_port get_generic_port(t_arch* arch,
                               t_pb_type* pb_type,
                               PORTS dir,
                               std::string name,
                               std::string model = "",
                               int num_pins = 1) {
    t_port port;
    port.parent_pb_type = pb_type;
    port.name = vtr::strdup(name.c_str());
    port.num_pins = num_pins;
    port.index = 0;
    port.absolute_first_pin_index = 0;
    port.port_index_by_type = 0;
    port.equivalent = PortEquivalence::NONE;
    port.type = dir;
    port.is_clock = false;
    port.is_non_clock_global = false;
    port.model_port = nullptr;
    port.port_class = vtr::strdup(nullptr);
    port.port_power = (t_port_power*)vtr::calloc(1, sizeof(t_port_power));

    if (!model.empty())
        port.model_port = get_model_port(arch, model, name);

    return port;
}

/** @brief Returns true if a given port name exists in the given complex block */
static bool block_port_exists(t_pb_type* pb_type, std::string port_name) {
    for (int iport = 0; iport < pb_type->num_ports; iport++) {
        const t_port port = pb_type->ports[iport];

        if (std::string(port.name) == port_name)
            return true;
    }

    return false;
}

/** @brief Returns a pack pattern given it's name, input and output strings */
static t_pin_to_pin_annotation get_pack_pattern(std::string pp_name, std::string input, std::string output) {
    t_pin_to_pin_annotation pp;

    pp.prop = (int*)vtr::calloc(1, sizeof(int));
    pp.value = (char**)vtr::calloc(1, sizeof(char*));

    pp.type = E_ANNOT_PIN_TO_PIN_PACK_PATTERN;
    pp.format = E_ANNOT_PIN_TO_PIN_CONSTANT;
    pp.prop[0] = (int)E_ANNOT_PIN_TO_PIN_PACK_PATTERN_NAME;
    pp.value[0] = vtr::strdup(pp_name.c_str());
    pp.input_pins = vtr::strdup(input.c_str());
    pp.output_pins = vtr::strdup(output.c_str());
    pp.num_value_prop_pairs = 1;
    pp.clock = nullptr;

    return pp;
}

/****************** End Utility functions ******************/

struct ArchReader {
  public:
    ArchReader(t_arch* arch,
               Device::Reader& arch_reader,
               const char* arch_file,
               std::vector<t_physical_tile_type>& phys_types,
               std::vector<t_logical_block_type>& logical_types)
        : arch_(arch)
        , arch_file_(arch_file)
        , ar_(arch_reader)
        , ptypes_(phys_types)
        , ltypes_(logical_types) {
        set_arch_file_name(arch_file);

        for (std::string str : ar_.getStrList()) {
            auto interned_string = arch_->strings.intern_string(vtr::string_view(str.c_str()));
            arch_->interned_strings.push_back(interned_string);
        }
    }

    void read_arch() {
        // Preprocess arch information
        process_luts();
        process_package_pins();
        process_cell_bel_mappings();
        process_constants();
        process_bels_and_sites();

        process_models();
        process_constant_model();

        process_device();

        process_layout();
        process_switches();
        process_segments();

        process_sites();
        process_constant_block();

        process_tiles();
        process_constant_tile();

        link_physical_logical_types(ptypes_, ltypes_);

        SyncModelsPbTypes(arch_, ltypes_);
        check_models(arch_);
    }

  private:
    t_arch* arch_;
    const char* arch_file_;
    Device::Reader& ar_;
    std::vector<t_physical_tile_type>& ptypes_;
    std::vector<t_logical_block_type>& ltypes_;

    t_default_fc_spec default_fc_;

    std::string bel_dedup_suffix_ = "_bel";
    std::string const_block_ = "constant_block";

    std::unordered_set<int> take_bels_;
    std::unordered_set<int> take_sites_;

    // Package pins

    // TODO: add possibility to have multiple packages
    std::vector<t_package_pin> package_pins_;
    std::unordered_set<std::string> pad_bels_;
    std::string out_suffix_ = "_out";
    std::string in_suffix_ = "_in";

    // Bel Cell mappings
    std::unordered_map<uint32_t, std::set<t_bel_cell_mapping>> bel_cell_mappings_;
    std::unordered_map<std::string, int> segment_name_to_segment_idx;

    // Utils

    /** @brief Returns the string corresponding to the given index */
    std::string str(size_t idx) {
        return arch_->interned_strings[idx].get(&arch_->strings);
    }

    /** @brief Get the BEL count of a site depending on its category (e.g. logic or routing BELs) */
    int get_bel_type_count(Device::SiteType::Reader& site, Device::BELCategory category, bool skip_lut = false) {
        int count = 0;
        for (auto bel : site.getBels()) {
            auto bel_name = str(bel.getName());
            bool is_logic = category == LOGIC;

            if (skip_lut && is_lut(bel_name, str(site.getName())))
                continue;

            bool skip_bel = is_logic && take_bels_.count(bel.getName()) == 0;

            if (bel.getCategory() == category && !skip_bel)
                count++;
        }

        return count;
    }

    /** @brief Get the BEL reader given its name and site */
    Device::BEL::Reader get_bel_reader(Device::SiteType::Reader& site, std::string bel_name) {
        for (auto bel : site.getBels())
            if (str(bel.getName()) == bel_name)
                return bel;
        VTR_ASSERT_MSG(0, "Could not find the BEL reader!\n");
    }

    /** @brief Get the BEL pin reader given its name, site and corresponding BEL */
    Device::BELPin::Reader get_bel_pin_reader(Device::SiteType::Reader& site, Device::BEL::Reader& bel, std::string pin_name) {
        auto bel_pins = site.getBelPins();

        for (auto bel_pin : bel.getPins()) {
            auto pin_reader = bel_pins[bel_pin];
            if (str(pin_reader.getName()) == pin_name)
                return pin_reader;
        }
        VTR_ASSERT_MSG(0, "Could not find the BEL pin reader!\n");
    }

    /** @brief Get the BEL name, with an optional deduplication suffix in case its name collides with the site name */
    std::string get_bel_name(Device::SiteType::Reader& site, Device::BEL::Reader& bel) {
        if (bel.getCategory() == SITE_PORT)
            return str(site.getName());

        auto site_name = str(site.getName());
        auto bel_name = str(bel.getName());

        return site_name == bel_name ? bel_name + bel_dedup_suffix_ : bel_name;
    }

    /** @brief Returns the name of the input argument BEL with optionally the de-duplication suffix removed */
    std::string remove_bel_suffix(std::string bel) {
        std::smatch regex_matches;
        std::string regex = std::string("(.*)") + bel_dedup_suffix_;
        const std::regex bel_regex(regex.c_str());
        if (std::regex_match(bel, regex_matches, bel_regex))
            return regex_matches[1].str();

        return bel;
    }

    /** @brief Returns true in case the input argument corresponds to the name of a LUT */
    bool is_lut(std::string name, const std::string site = std::string()) {
        for (auto cell : arch_->lut_cells)
            if (cell.name == name)
                return true;

        for (const auto& it : arch_->lut_elements) {
            if (!site.empty() && site != it.first) {
                continue;
            }

            for (const auto& lut_element : it.second) {
                for (const auto& lut_bel : lut_element.lut_bels) {
                    if (lut_bel.name == name) {
                        return true;
                    }
                }
            }
        }

        return false;
    }

    t_lut_element* get_lut_element_for_bel(const std::string& site_type, const std::string& bel_name) {
        if (!arch_->lut_elements.count(site_type)) {
            return nullptr;
        }

        for (auto& lut_element : arch_->lut_elements.at(site_type)) {
            for (auto& lut_bel : lut_element.lut_bels) {
                if (lut_bel.name == bel_name) {
                    return &lut_element;
                }
            }
        }

        return nullptr;
    }

    /** @brief Returns true in case the input argument corresponds to a PAD BEL */
    bool is_pad(std::string name) {
        return pad_bels_.count(name) != 0;
    }

    /** @brief Utility function to fill in all the necessary information for the sub_tile
     *
     *  Given a physical tile type and a corresponding sub tile with additional information on the IO pin count
     *  this function populates all the data structures corresponding to the sub tile, and modifies also the parent
     *  physical tile type, updating the pin numberings as  well as the directs pin mapping for the equivalent sites
     *
     *  Affected data structures:
     *      - pinloc
     *      - fc_specs
     *      - equivalent_sites
     *      - tile_block_pin_directs_map
     **/
    void fill_sub_tile(t_physical_tile_type& type, t_sub_tile& sub_tile, int num_pins, int input_count, int output_count) {
        sub_tile.num_phy_pins += num_pins;
        type.num_pins += num_pins;
        type.num_inst_pins += num_pins;

        type.num_input_pins += input_count;
        type.num_output_pins += output_count;
        type.num_receivers += input_count;
        type.num_drivers += output_count;

        type.pin_width_offset.resize(type.num_pins, 0);
        type.pin_height_offset.resize(type.num_pins, 0);

        type.pinloc.resize({1, 1, 4}, std::vector<bool>(type.num_pins, false));
        for (e_side side : {TOP, RIGHT, BOTTOM, LEFT}) {
            for (int pin = 0; pin < type.num_pins; pin++) {
                type.pinloc[0][0][side][pin] = true;
                type.pin_width_offset[pin] = 0;
                type.pin_height_offset[pin] = 0;
            }
        }

        vtr::bimap<t_logical_pin, t_physical_pin> directs_map;

        for (int npin = 0; npin < type.num_pins; npin++) {
            t_physical_pin physical_pin(npin);
            t_logical_pin logical_pin(npin);

            directs_map.insert(logical_pin, physical_pin);
        }

        auto ltype = get_type_by_name<t_logical_block_type>(sub_tile.name, ltypes_);
        sub_tile.equivalent_sites.push_back(ltype);

        type.tile_block_pin_directs_map[ltype->index][sub_tile.index] = directs_map;

        // Assign FC specs
        int iblk_pin = 0;
        for (const auto& port : sub_tile.ports) {
            t_fc_specification fc_spec;

            // FIXME: Use always one segment for the time being.
            //        Can use the right segment for this IOPIN as soon
            //        as the RR graph reading from the interchange is complete.
            fc_spec.seg_index = 0;

            //Apply type and defaults
            if (port.type == IN_PORT) {
                fc_spec.fc_type = e_fc_type::IN;
                fc_spec.fc_value_type = default_fc_.in_value_type;
                fc_spec.fc_value = default_fc_.in_value;
            } else {
                VTR_ASSERT(port.type == OUT_PORT);
                fc_spec.fc_type = e_fc_type::OUT;
                fc_spec.fc_value_type = default_fc_.out_value_type;
                fc_spec.fc_value = default_fc_.out_value;
            }

            //Add all the pins from this port
            for (int iport_pin = 0; iport_pin < port.num_pins; ++iport_pin) {
                int true_physical_blk_pin = sub_tile.sub_tile_to_tile_pin_indices[iblk_pin++];
                fc_spec.pins.push_back(true_physical_blk_pin);
            }

            type.fc_specs.push_back(fc_spec);
        }
    }

    /** @brief Returns an intermediate map representing all the interconnects to be added in a site */
    std::unordered_map<std::string, t_ic_data> get_interconnects(Device::SiteType::Reader& site) {
        // dictionary:
        //   - key: interconnect name
        //   - value: interconnect data
        std::unordered_map<std::string, t_ic_data> ics;

        const std::string site_type = str(site.getName());

        for (auto wire : site.getSiteWires()) {
            std::string wire_name = str(wire.getName());

            // pin name, bel name
            int pin_id = OPEN;
            bool pad_exists = false;
            bool all_inout_pins = true;
            std::string pad_bel_name;
            std::string pad_bel_pin_name;
            for (auto pin : wire.getPins()) {
                auto bel_pin = site.getBelPins()[pin];
                auto dir = bel_pin.getDir();
                std::string bel_pin_name = str(bel_pin.getName());

                auto bel = get_bel_reader(site, str(bel_pin.getBel()));
                auto bel_name = get_bel_name(site, bel);

                auto bel_is_pad = is_pad(bel_name);

                pad_exists |= bel_is_pad;
                all_inout_pins &= dir == INOUT;

                if (bel_is_pad) {
                    pad_bel_name = bel_name;
                    pad_bel_pin_name = bel_pin_name;
                }

                if (dir == OUTPUT)
                    pin_id = pin;
            }

            if (pin_id == OPEN) {
                // If no driver pin has been found, the assumption is that
                // there must be a PAD with inout pin connected to other inout pins
                for (auto pin : wire.getPins()) {
                    auto bel_pin = site.getBelPins()[pin];
                    std::string bel_pin_name = str(bel_pin.getName());

                    auto bel = get_bel_reader(site, str(bel_pin.getBel()));
                    auto bel_name = get_bel_name(site, bel);

                    if (!is_pad(bel_name))
                        continue;

                    pin_id = pin;
                }
            }

            VTR_ASSERT(pin_id != OPEN);

            auto out_pin = site.getBelPins()[pin_id];
            auto out_pin_bel = get_bel_reader(site, str(out_pin.getBel()));
            auto out_pin_name = str(out_pin.getName());

            for (auto pin : wire.getPins()) {
                if ((int)pin == pin_id)
                    continue;

                auto bel_pin = site.getBelPins()[pin];
                std::string out_bel_pin_name = str(bel_pin.getName());

                auto out_bel = get_bel_reader(site, str(bel_pin.getBel()));
                auto out_bel_name = get_bel_name(site, out_bel);

                auto in_bel = out_pin_bel;
                auto in_bel_name = get_bel_name(site, in_bel);
                auto in_bel_pin_name = out_pin_name;

                bool skip_in_bel = in_bel.getCategory() == LOGIC && take_bels_.count(in_bel.getName()) == 0;
                bool skip_out_bel = out_bel.getCategory() == LOGIC && take_bels_.count(out_bel.getName()) == 0;
                if (skip_in_bel || skip_out_bel)
                    continue;

                // LUT bels are nested under pb_types which represent LUT
                // elements. Check if a BEL belongs to a LUT element and
                // adjust pb_type name in the interconnect accordingly.
                auto get_lut_element_index = [&](const std::string& bel_name) {
                    auto lut_element = get_lut_element_for_bel(site_type, bel_name);
                    if (lut_element == nullptr)
                        return -1;

                    const auto& lut_elements = arch_->lut_elements.at(site_type);
                    auto it = std::find(lut_elements.begin(), lut_elements.end(), *lut_element);
                    VTR_ASSERT(it != lut_elements.end());

                    return (int)std::distance(lut_elements.begin(), it);
                };

                // TODO: This avoids having LUTs that can be used in other ways than LUTs, e.g. as DRAMs.
                //       Once support is added for macro expansion, all the connections currently marked as
                //       invalid will be re-enabled.
                auto is_lut_connection_valid = [&](const std::string& bel_name, const std::string& pin_name) {
                    auto lut_element = get_lut_element_for_bel(site_type, bel_name);
                    if (lut_element == nullptr)
                        return false;

                    bool pin_found = false;
                    for (auto lut_bel : lut_element->lut_bels) {
                        for (auto lut_bel_pin : lut_bel.input_pins)
                            pin_found |= lut_bel_pin == pin_name;

                        pin_found |= lut_bel.output_pin == pin_name;
                    }

                    if (!pin_found)
                        return false;

                    return true;
                };

                int index = get_lut_element_index(out_bel_name);
                bool valid_lut = is_lut_connection_valid(out_bel_name, out_bel_pin_name);
                if (index >= 0) {
                    out_bel_name = "LUT" + std::to_string(index);

                    if (!valid_lut)
                        continue;
                }

                index = get_lut_element_index(in_bel_name);
                valid_lut = is_lut_connection_valid(in_bel_name, in_bel_pin_name);
                if (index >= 0) {
                    in_bel_name = "LUT" + std::to_string(index);

                    if (!valid_lut)
                        continue;
                }

                std::string ostr = out_bel_name + "." + out_bel_pin_name;
                std::string istr = in_bel_name + "." + in_bel_pin_name;

                // TODO: If the bel pin is INOUT (e.g. PULLDOWN/PULLUP in Series7)
                //       for now treat as input only and assign the in suffix
                if (bel_pin.getDir() == INOUT && !all_inout_pins && !is_pad(out_bel_name))
                    ostr += in_suffix_;

                auto ic_name = wire_name + "_" + out_bel_pin_name;

                bool requires_pack_pattern = pad_exists;

                std::vector<std::pair<std::string, t_ic_data>> ics_data;
                if (all_inout_pins) {
                    std::string extra_istr = out_bel_name + "." + out_bel_pin_name + out_suffix_;
                    std::string extra_ostr = in_bel_name + "." + in_bel_pin_name + in_suffix_;
                    std::string extra_ic_name = ic_name + "_extra";

                    std::set<std::string> extra_ostrs{extra_ostr};
                    t_ic_data extra_ic_data = {
                        extra_istr,           // ic input
                        extra_ostrs,          // ic outputs
                        requires_pack_pattern // pack pattern required
                    };

                    ics_data.push_back(std::make_pair(extra_ic_name, extra_ic_data));

                    istr += out_suffix_;
                    ostr += in_suffix_;
                } else if (pad_exists) {
                    if (out_bel_name == pad_bel_name)
                        ostr += in_suffix_;
                    else { // Create new wire to connect PAD output to the BELs input
                        ic_name = wire_name + "_" + pad_bel_pin_name + out_suffix_;
                        istr = pad_bel_name + "." + pad_bel_pin_name + out_suffix_;
                    }
                }

                std::set<std::string> ostrs{ostr};
                t_ic_data ic_data = {
                    istr,
                    ostrs,
                    requires_pack_pattern};

                ics_data.push_back(std::make_pair(ic_name, ic_data));

                for (auto entry : ics_data) {
                    auto name = entry.first;
                    auto data = entry.second;

                    auto res = ics.emplace(name, data);

                    if (!res.second) {
                        auto old_data = res.first->second;

                        VTR_ASSERT(old_data.input == data.input);
                        VTR_ASSERT(data.outputs.size() == 1);

                        for (auto out : data.outputs)
                            res.first->second.outputs.insert(out);
                        res.first->second.requires_pack_pattern |= data.requires_pack_pattern;
                    }
                }
            }
        }

        return ics;
    }

    /**
     * Preprocessors:
     *   - process_bels_and_sites: information on whether sites and bels need to be expanded in pb types
     *   - process_luts: processes information on which cells and bels are LUTs
     *   - process_package_pins: processes information on the device's pinout and which sites and bels
     *                           contain IO pads
     *   - process_cell_bel_mapping: processes mappings between a cell and the possible BELs location for that cell
     *   - process_constants: processes constants cell and net names
     */
    void process_bels_and_sites() {
        auto tiles = ar_.getTileList();
        auto tile_types = ar_.getTileTypeList();
        auto site_types = ar_.getSiteTypeList();

        for (auto tile : tiles) {
            auto tile_type = tile_types[tile.getType()];

            for (auto site : tile.getSites()) {
                auto site_type_in_tile = tile_type.getSiteTypes()[site.getType()];
                auto site_type = site_types[site_type_in_tile.getPrimaryType()];

                bool found = false;
                for (auto bel : site_type.getBels()) {
                    auto bel_name = bel.getName();
                    bool res = bel_cell_mappings_.find(bel_name) != bel_cell_mappings_.end();

                    found |= res;

                    if (res || is_pad(str(bel_name)))
                        take_bels_.insert(bel_name);
                }

                if (found)
                    take_sites_.insert(site_type.getName());

                // TODO: Enable also alternative site types handling
            }
        }
    }

    void process_luts() {
        // Add LUT Cell definitions
        // This is helpful to understand which cells are LUTs
        auto lut_def = ar_.getLutDefinitions();

        for (auto lut_cell : lut_def.getLutCells()) {
            t_lut_cell cell;
            cell.name = lut_cell.getCell().cStr();
            for (auto input : lut_cell.getInputPins())
                cell.inputs.push_back(input.cStr());

            auto equation = lut_cell.getEquation();
            if (equation.isInitParam())
                cell.init_param = equation.getInitParam().cStr();

            arch_->lut_cells.push_back(cell);
        }

        for (auto lut_elem : lut_def.getLutElements()) {
            for (auto lut : lut_elem.getLuts()) {
                t_lut_element element;
                element.site_type = lut_elem.getSite().cStr();
                element.width = lut.getWidth();

                for (auto bel : lut.getBels()) {
                    t_lut_bel lut_bel;
                    lut_bel.name = bel.getName().cStr();
                    std::vector<std::string> ipins;

                    for (auto pin : bel.getInputPins())
                        ipins.push_back(pin.cStr());

                    lut_bel.input_pins = ipins;
                    lut_bel.output_pin = bel.getOutputPin().cStr();

                    element.lut_bels.push_back(lut_bel);
                }

                arch_->lut_elements[element.site_type].push_back(element);
            }
        }
    }

    void process_package_pins() {
        for (auto package : ar_.getPackages()) {
            for (auto pin : package.getPackagePins()) {
                t_package_pin pckg_pin;
                pckg_pin.name = str(pin.getPackagePin());

                if (pin.getBel().isBel()) {
                    pckg_pin.bel_name = str(pin.getBel().getBel());
                    pad_bels_.insert(pckg_pin.bel_name);
                }

                if (pin.getSite().isSite())
                    pckg_pin.site_name = str(pin.getSite().getSite());

                package_pins_.push_back(pckg_pin);
            }
        }
    }

    void process_cell_bel_mappings() {
        auto primLib = ar_.getPrimLibs();
        auto portList = primLib.getPortList();

        for (auto cell_mapping : ar_.getCellBelMap()) {
            size_t cell_name = cell_mapping.getCell();

            int found_valid_prim = false;
            for (auto primitive : primLib.getCellDecls()) {
                bool is_prim = str(primitive.getLib()) == std::string("primitives");
                bool is_cell = cell_name == primitive.getName();

                bool has_inout = false;
                for (auto port_idx : primitive.getPorts()) {
                    auto port = portList[port_idx];

                    if (port.getDir() == INOUT) {
                        has_inout = true;
                        break;
                    }
                }

                if (is_prim && is_cell && !has_inout) {
                    found_valid_prim = true;
                    break;
                }
            }

            if (!found_valid_prim)
                continue;

            for (auto common_pins : cell_mapping.getCommonPins()) {
                std::vector<std::pair<size_t, size_t>> pins;

                for (auto pin_map : common_pins.getPins())
                    pins.emplace_back(pin_map.getCellPin(), pin_map.getBelPin());

                for (auto site_type_entry : common_pins.getSiteTypes()) {
                    size_t site_type = site_type_entry.getSiteType();

                    for (auto bel : site_type_entry.getBels()) {
                        t_bel_cell_mapping mapping;

                        mapping.cell = cell_name;
                        mapping.site = site_type;
                        mapping.pins = pins;

                        std::set<t_bel_cell_mapping> maps{mapping};
                        auto res = bel_cell_mappings_.emplace(bel, maps);
                        if (!res.second) {
                            res.first->second.insert(mapping);
                        }
                    }
                }
            }
        }
    }

    void process_constants() {
        auto consts = ar_.getConstants();

        arch_->gnd_cell = std::make_pair(str(consts.getGndCellType()), str(consts.getGndCellPin()));
        arch_->vcc_cell = std::make_pair(str(consts.getVccCellType()), str(consts.getVccCellPin()));

        arch_->gnd_net = consts.getGndNetName().isName() ? str(consts.getGndNetName().getName()) : "$__gnd_net";
        arch_->vcc_net = consts.getVccNetName().isName() ? str(consts.getVccNetName().getName()) : "$__vcc_net";
    }

    /* end preprocessors */

    // Model processing
    void process_models() {
        // Populate the common library, namely .inputs, .outputs, .names, .latches
        CreateModelLibrary(arch_);

        t_model* temp = nullptr;
        std::map<std::string, int> model_name_map;
        std::pair<std::map<std::string, int>::iterator, bool> ret_map_name;

        int model_index = NUM_MODELS_IN_LIBRARY;
        arch_->models = nullptr;

        auto primLib = ar_.getPrimLibs();
        for (auto primitive : primLib.getCellDecls()) {
            if (str(primitive.getLib()) == std::string("primitives")) {
                std::string prim_name = str(primitive.getName());

                if (is_lut(prim_name))
                    continue;

                // Check whether the model can be placed in at least one
                // BEL that was marked as valid (e.g. added to the take_bels_ data structure)
                bool has_bel = false;
                for (auto bel_cell_map : bel_cell_mappings_) {
                    auto bel_name = bel_cell_map.first;

                    bool take_bel = take_bels_.count(bel_name) != 0;

                    if (!take_bel || is_lut(str(bel_name)))
                        continue;

                    for (auto map : bel_cell_map.second)
                        has_bel |= primitive.getName() == map.cell;
                }

                if (!has_bel)
                    continue;

                try {
                    temp = new t_model;
                    temp->index = model_index++;

                    temp->never_prune = true;
                    temp->name = vtr::strdup(prim_name.c_str());

                    ret_map_name = model_name_map.insert(std::pair<std::string, int>(temp->name, 0));
                    if (!ret_map_name.second) {
                        archfpga_throw(arch_file_, __LINE__,
                                       "Duplicate model name: '%s'.\n", temp->name);
                    }

                    if (!process_model_ports(temp, primitive)) {
                        free_arch_model(temp);
                        continue;
                    }

                    check_model_clocks(temp, arch_file_, __LINE__);
                    check_model_combinational_sinks(temp, arch_file_, __LINE__);
                    warn_model_missing_timing(temp, arch_file_, __LINE__);

                } catch (ArchFpgaError& e) {
                    free_arch_model(temp);
                    throw;
                }
                temp->next = arch_->models;
                arch_->models = temp;
            }
        }
    }

    bool process_model_ports(t_model* model, Netlist::CellDeclaration::Reader primitive) {
        auto primLib = ar_.getPrimLibs();
        auto portList = primLib.getPortList();

        std::set<std::pair<std::string, enum PORTS>> port_names;

        for (auto port_idx : primitive.getPorts()) {
            auto port = portList[port_idx];
            enum PORTS dir = ERR_PORT;
            switch (port.getDir()) {
                case INPUT:
                    dir = IN_PORT;
                    break;
                case OUTPUT:
                    dir = OUT_PORT;
                    break;
                case INOUT:
                    return false;
                    break;
                default:
                    break;
            }
            t_model_ports* model_port = new t_model_ports;
            model_port->dir = dir;
            model_port->name = vtr::strdup(str(port.getName()).c_str());

            // TODO: add parsing of clock port types when the interchange schema allows for it:
            //       https://github.com/chipsalliance/fpga-interchange-schema/issues/66

            //Sanity checks
            if (model_port->is_clock == true && model_port->is_non_clock_global == true) {
                archfpga_throw(arch_file_, __LINE__,
                               "Model port '%s' cannot be both a clock and a non-clock signal simultaneously", model_port->name);
            }
            if (model_port->name == nullptr) {
                archfpga_throw(arch_file_, __LINE__,
                               "Model port is missing a name");
            }
            if (port_names.count(std::pair<std::string, enum PORTS>(model_port->name, dir)) && dir != INOUT_PORT) {
                archfpga_throw(arch_file_, __LINE__,
                               "Duplicate model port named '%s'", model_port->name);
            }
            if (dir == OUT_PORT && !model_port->combinational_sink_ports.empty()) {
                archfpga_throw(arch_file_, __LINE__,
                               "Model output ports can not have combinational sink ports");
            }

            model_port->min_size = 1;
            model_port->size = 1;
            if (port.isBus()) {
                int s = port.getBus().getBusStart();
                int e = port.getBus().getBusEnd();
                model_port->size = std::abs(e - s) + 1;
            }

            port_names.insert(std::pair<std::string, enum PORTS>(model_port->name, dir));
            //Add the port
            if (dir == IN_PORT) {
                model_port->next = model->inputs;
                model->inputs = model_port;

            } else if (dir == OUT_PORT) {
                model_port->next = model->outputs;
                model->outputs = model_port;
            }
        }

        return true;
    }

    // Complex Blocks
    void process_sites() {
        auto siteTypeList = ar_.getSiteTypeList();

        int index = 0;
        // TODO: Make this dynamic depending on data from the interchange
        auto EMPTY = get_empty_logical_type();
        EMPTY.index = index;
        ltypes_.push_back(EMPTY);

        for (auto site : siteTypeList) {
            auto bels = site.getBels();

            if (bels.size() == 0)
                continue;

            t_logical_block_type ltype;

            std::string name = str(site.getName());

            if (take_sites_.count(site.getName()) == 0)
                continue;

            // Check for duplicates
            auto is_duplicate = [name](t_logical_block_type l) { return std::string(l.name) == name; };
            VTR_ASSERT(std::find_if(ltypes_.begin(), ltypes_.end(), is_duplicate) == ltypes_.end());

            ltype.name = vtr::strdup(name.c_str());
            ltype.index = ++index;

            auto pb_type = new t_pb_type;
            ltype.pb_type = pb_type;

            pb_type->name = vtr::strdup(name.c_str());
            pb_type->num_pb = 1;
            process_block_ports(pb_type, site);

            // Process modes (for simplicity, only the default mode is allowed for the time being)
            pb_type->num_modes = 1;
            pb_type->modes = new t_mode[pb_type->num_modes];

            auto mode = &pb_type->modes[0];
            mode->parent_pb_type = pb_type;
            mode->index = 0;
            mode->name = vtr::strdup("default");
            mode->disable_packing = false;

            // Get LUT elements for this site
            std::vector<t_lut_element> lut_elements;
            if (arch_->lut_elements.count(name))
                lut_elements = arch_->lut_elements.at(name);

            // Count non-LUT BELs plus LUT elements
            int block_count = get_bel_type_count(site, LOGIC, true) + get_bel_type_count(site, ROUTING, true) + lut_elements.size();

            mode->num_pb_type_children = block_count;
            mode->pb_type_children = new t_pb_type[mode->num_pb_type_children];

            // Add regular BELs
            int count = 0;
            for (auto bel : bels) {
                auto category = bel.getCategory();
                if (bel.getCategory() == SITE_PORT)
                    continue;

                bool is_logic = category == LOGIC;

                if (take_bels_.count(bel.getName()) == 0 && is_logic)
                    continue;

                if (is_lut(str(bel.getName()), name))
                    continue;

                auto bel_name = str(bel.getName());
                std::pair<std::string, std::string> key(name, bel_name);

                auto mid_pb_type = &mode->pb_type_children[count++];
                std::string mid_pb_type_name = bel_name == name ? bel_name + bel_dedup_suffix_ : bel_name;

                mid_pb_type->name = vtr::strdup(mid_pb_type_name.c_str());
                mid_pb_type->num_pb = 1;
                mid_pb_type->parent_mode = mode;
                mid_pb_type->blif_model = nullptr;

                if (!is_pad(bel_name))
                    process_block_ports(mid_pb_type, site, bel.getName());

                if (is_pad(bel_name))
                    process_pad_block(mid_pb_type, bel, site);
                else if (is_logic)
                    process_generic_block(mid_pb_type, bel, site);
                else {
                    VTR_ASSERT(category == ROUTING);
                    process_routing_block(mid_pb_type);
                }
            }

            // Add LUT elements
            for (size_t i = 0; i < lut_elements.size(); ++i) {
                const auto& lut_element = lut_elements[i];

                auto mid_pb_type = &mode->pb_type_children[count++];
                std::string lut_name = "LUT" + std::to_string(i);
                mid_pb_type->name = vtr::strdup(lut_name.c_str());
                mid_pb_type->num_pb = 1;
                mid_pb_type->parent_mode = mode;
                mid_pb_type->blif_model = nullptr;

                process_lut_element(mid_pb_type, lut_element);
            }

            process_interconnects(mode, site);
            ltypes_.push_back(ltype);
        }
    }

    /** @brief Processes a LUT element starting from the intermediate pb type */
    void process_lut_element(t_pb_type* parent, const t_lut_element& lut_element) {
        // Collect ports for the parent pb_type representing the whole LUT
        // element
        std::set<std::tuple<std::string, PORTS, int>> parent_ports;
        for (const auto& lut_bel : lut_element.lut_bels) {
            for (const auto& name : lut_bel.input_pins) {
                parent_ports.emplace(name, IN_PORT, 1);
            }

            parent_ports.emplace(lut_bel.output_pin, OUT_PORT, 1);
        }

        // Create the ports
        create_ports(parent, parent_ports);

        // Make a single mode for each member LUT of the LUT element
        parent->num_modes = (int)lut_element.lut_bels.size();
        parent->modes = new t_mode[parent->num_modes];

        for (size_t i = 0; i < lut_element.lut_bels.size(); ++i) {
            const t_lut_bel& lut_bel = lut_element.lut_bels[i];
            auto mode = &parent->modes[i];

            mode->name = vtr::strdup(lut_bel.name.c_str());
            mode->parent_pb_type = parent;
            mode->index = i;

            // Leaf pb_type block for the LUT
            mode->num_pb_type_children = 1;
            mode->pb_type_children = new t_pb_type[mode->num_pb_type_children];

            auto pb_type = &mode->pb_type_children[0];
            pb_type->name = vtr::strdup(lut_bel.name.c_str());
            pb_type->num_pb = 1;
            pb_type->parent_mode = mode;
            pb_type->blif_model = nullptr;

            process_lut_block(pb_type, lut_bel);

            // Mode interconnect
            mode->num_interconnect = lut_bel.input_pins.size() + 1;
            mode->interconnect = new t_interconnect[mode->num_interconnect];

            std::string istr, ostr, name;

            // Inputs
            for (size_t j = 0; j < lut_bel.input_pins.size(); ++j) {
                auto* ic = &mode->interconnect[j];

                ic->type = DIRECT_INTERC;
                ic->parent_mode = mode;
                ic->parent_mode_index = mode->index;

                istr = std::string(parent->name) + "." + lut_bel.input_pins[j];
                ostr = std::string(pb_type->name) + ".in[" + std::to_string(j) + "]";
                name = istr + "_to_" + ostr;

                ic->input_string = vtr::strdup(istr.c_str());
                ic->output_string = vtr::strdup(ostr.c_str());
                ic->name = vtr::strdup(name.c_str());
            }

            // Output
            auto* ic = &mode->interconnect[mode->num_interconnect - 1];
            ic->type = DIRECT_INTERC;
            ic->parent_mode = mode;
            ic->parent_mode_index = mode->index;

            istr = std::string(pb_type->name) + ".out";
            ostr = std::string(parent->name) + "." + lut_bel.output_pin;
            name = istr + "_to_" + ostr;

            ic->input_string = vtr::strdup(istr.c_str());
            ic->output_string = vtr::strdup(ostr.c_str());
            ic->name = vtr::strdup(name.c_str());
        }
    }

    /** @brief Processes a LUT primitive starting from the intermediate pb type */
    void process_lut_block(t_pb_type* pb_type, const t_lut_bel& lut_bel) {
        // Create port list
        size_t width = lut_bel.input_pins.size();

        std::set<std::tuple<std::string, PORTS, int>> ports;
        ports.emplace("in", IN_PORT, width);
        ports.emplace("out", OUT_PORT, 1);

        create_ports(pb_type, ports);

        // Make two modes. One for LUT-thru and another for the actual LUT bel
        pb_type->num_modes = 2;
        pb_type->modes = new t_mode[pb_type->num_modes];

        // ................................................
        // LUT-thru
        t_mode* mode = &pb_type->modes[0];

        // Mode
        mode->name = vtr::strdup("wire");
        mode->parent_pb_type = pb_type;
        mode->index = 0;
        mode->num_pb_type_children = 0;

        // Mode interconnect
        mode->num_interconnect = 1;
        mode->interconnect = new t_interconnect[mode->num_interconnect];
        t_interconnect* ic = &mode->interconnect[0];

        std::string istr, ostr, name;

        istr = std::string(pb_type->name) + ".in";
        ostr = std::string(pb_type->name) + ".out";
        name = "passthrough";

        ic->input_string = vtr::strdup(istr.c_str());
        ic->output_string = vtr::strdup(ostr.c_str());
        ic->name = vtr::strdup(name.c_str());

        ic->type = COMPLETE_INTERC;
        ic->parent_mode = mode;
        ic->parent_mode_index = mode->index;

        // ................................................
        // LUT BEL
        mode = &pb_type->modes[1];

        // Mode
        mode->name = vtr::strdup("lut");
        mode->parent_pb_type = pb_type;
        mode->index = 1;

        // Leaf pb_type
        mode->num_pb_type_children = 1;
        mode->pb_type_children = new t_pb_type[mode->num_pb_type_children];

        auto lut = &mode->pb_type_children[0];
        lut->name = vtr::strdup("lut");
        lut->num_pb = 1;
        lut->parent_mode = mode;

        lut->blif_model = vtr::strdup(MODEL_NAMES);
        lut->model = get_model(arch_, std::string(MODEL_NAMES));

        lut->num_ports = 2;
        lut->ports = (t_port*)vtr::calloc(lut->num_ports, sizeof(t_port));
        lut->ports[0] = get_generic_port(arch_, lut, IN_PORT, "in", MODEL_NAMES, width);
        lut->ports[1] = get_generic_port(arch_, lut, OUT_PORT, "out", MODEL_NAMES);

        lut->ports[0].equivalent = PortEquivalence::FULL;

        // Set classes
        pb_type->class_type = LUT_CLASS;
        lut->class_type = LUT_CLASS;
        lut->ports[0].port_class = vtr::strdup("lut_in");
        lut->ports[1].port_class = vtr::strdup("lut_out");

        // Mode interconnect
        mode->num_interconnect = 2;
        mode->interconnect = new t_interconnect[mode->num_interconnect];

        // Input
        ic = &mode->interconnect[0];
        ic->type = DIRECT_INTERC;
        ic->parent_mode = mode;
        ic->parent_mode_index = mode->index;

        istr = std::string(pb_type->name) + ".in";
        ostr = std::string(lut->name) + ".in";
        name = istr + "_to_" + ostr;

        ic->input_string = vtr::strdup(istr.c_str());
        ic->output_string = vtr::strdup(ostr.c_str());
        ic->name = vtr::strdup(name.c_str());

        // Output
        ic = &mode->interconnect[1];
        ic->type = DIRECT_INTERC;
        ic->parent_mode = mode;
        ic->parent_mode_index = mode->index;

        istr = std::string(lut->name) + ".out";
        ostr = std::string(pb_type->name) + ".out";
        name = istr + "_to_" + ostr;

        ic->input_string = vtr::strdup(istr.c_str());
        ic->output_string = vtr::strdup(ostr.c_str());
        ic->name = vtr::strdup(name.c_str());
    }

    /** @brief Generates the leaf pb types for the PAD type */
    void process_pad_block(t_pb_type* pad, Device::BEL::Reader& bel, Device::SiteType::Reader& site) {
        // For now, hard-code two modes for pads, so that PADs can either be IPADs or OPADs
        pad->num_modes = 2;
        pad->modes = new t_mode[2];

        // Add PAD pb_type ports
        VTR_ASSERT(bel.getPins().size() == 1);
        std::string pin = str(site.getBelPins()[bel.getPins()[0]].getName());
        std::string ipin = pin + in_suffix_;
        std::string opin = pin + out_suffix_;

        auto num_ports = 2;
        auto ports = new t_port[num_ports];
        pad->ports = ports;
        pad->num_ports = pad->num_pins = num_ports;
        pad->num_input_pins = 1;
        pad->num_output_pins = 1;

        int pin_abs = 0;
        int pin_count = 0;
        for (auto dir : {IN_PORT, OUT_PORT}) {
            int pins_dir_count = 0;
            t_port* port = &ports[pin_count];

            port->parent_pb_type = pad;
            port->index = pin_count++;
            port->port_index_by_type = pins_dir_count++;
            port->absolute_first_pin_index = pin_abs++;

            port->equivalent = PortEquivalence::NONE;
            port->num_pins = 1;
            port->type = dir;
            port->is_clock = false;

            bool is_input = dir == IN_PORT;
            port->name = is_input ? vtr::strdup(ipin.c_str()) : vtr::strdup(opin.c_str());
            port->model_port = nullptr;
            port->port_class = vtr::strdup(nullptr);
            port->port_power = (t_port_power*)vtr::calloc(1, sizeof(t_port_power));
        }

        // OPAD mode
        auto omode = &pad->modes[0];
        omode->name = vtr::strdup("opad");
        omode->parent_pb_type = pad;
        omode->index = 0;
        omode->num_pb_type_children = 1;
        omode->pb_type_children = new t_pb_type[1];

        auto opad = new t_pb_type;
        opad->name = vtr::strdup("opad");
        opad->num_pb = 1;
        opad->parent_mode = omode;

        num_ports = 1;
        opad->num_ports = num_ports;
        opad->ports = (t_port*)vtr::calloc(num_ports, sizeof(t_port));
        opad->blif_model = vtr::strdup(MODEL_OUTPUT);
        opad->model = get_model(arch_, std::string(MODEL_OUTPUT));

        opad->ports[0] = get_generic_port(arch_, opad, IN_PORT, "outpad", MODEL_OUTPUT);
        omode->pb_type_children[0] = *opad;

        // IPAD mode
        auto imode = &pad->modes[1];
        imode->name = vtr::strdup("ipad");
        imode->parent_pb_type = pad;
        imode->index = 1;
        imode->num_pb_type_children = 1;
        imode->pb_type_children = new t_pb_type[1];

        auto ipad = new t_pb_type;
        ipad->name = vtr::strdup("ipad");
        ipad->num_pb = 1;
        ipad->parent_mode = imode;

        num_ports = 1;
        ipad->num_ports = num_ports;
        ipad->ports = (t_port*)vtr::calloc(num_ports, sizeof(t_port));
        ipad->blif_model = vtr::strdup(MODEL_INPUT);
        ipad->model = get_model(arch_, std::string(MODEL_INPUT));

        ipad->ports[0] = get_generic_port(arch_, ipad, OUT_PORT, "inpad", MODEL_INPUT);
        imode->pb_type_children[0] = *ipad;

        // Handle interconnects
        int num_pins = 1;

        omode->num_interconnect = num_pins;
        omode->interconnect = new t_interconnect[num_pins];

        imode->num_interconnect = num_pins;
        imode->interconnect = new t_interconnect[num_pins];

        std::string opad_istr = std::string(pad->name) + std::string(".") + ipin;
        std::string opad_ostr = std::string(opad->name) + std::string(".outpad");
        std::string o_ic_name = std::string(pad->name) + std::string("_") + std::string(opad->name);

        std::string ipad_istr = std::string(ipad->name) + std::string(".inpad");
        std::string ipad_ostr = std::string(pad->name) + std::string(".") + opin;
        std::string i_ic_name = std::string(ipad->name) + std::string("_") + std::string(pad->name);

        auto o_ic = new t_interconnect[num_pins];
        auto i_ic = new t_interconnect[num_pins];

        o_ic->name = vtr::strdup(o_ic_name.c_str());
        o_ic->type = DIRECT_INTERC;
        o_ic->parent_mode_index = 0;
        o_ic->parent_mode = omode;
        o_ic->input_string = vtr::strdup(opad_istr.c_str());
        o_ic->output_string = vtr::strdup(opad_ostr.c_str());

        i_ic->name = vtr::strdup(i_ic_name.c_str());
        i_ic->type = DIRECT_INTERC;
        i_ic->parent_mode_index = 0;
        i_ic->parent_mode = imode;
        i_ic->input_string = vtr::strdup(ipad_istr.c_str());
        i_ic->output_string = vtr::strdup(ipad_ostr.c_str());

        omode->interconnect[0] = *o_ic;
        imode->interconnect[0] = *i_ic;
    }

    /** @brief Generates the leaf pb types for a generic intermediate block, with as many modes
     *         as the number of models that can be used in this complex block.
     */
    void process_generic_block(t_pb_type* pb_type, Device::BEL::Reader& bel, Device::SiteType::Reader& site) {
        std::string pb_name = std::string(pb_type->name);

        std::set<t_bel_cell_mapping> maps(bel_cell_mappings_[bel.getName()]);

        std::vector<t_bel_cell_mapping> map_to_erase;
        for (auto map : maps) {
            auto name = str(map.cell);
            bool is_compatible = map.site == site.getName();

            for (auto pin_map : map.pins) {
                if (is_compatible == false)
                    break;

                auto cell_pin = str(pin_map.first);
                auto bel_pin = str(pin_map.second);

                if (cell_pin == arch_->vcc_cell.first || cell_pin == arch_->gnd_cell.first)
                    continue;

                // Assign suffix to bel pin as it is a inout pin which was split in out and in ports
                auto pin_reader = get_bel_pin_reader(site, bel, bel_pin);
                bool is_inout = pin_reader.getDir() == INOUT;

                auto model_port = get_model_port(arch_, name, cell_pin, false);

                if (is_inout && model_port != nullptr)
                    bel_pin = model_port->dir == IN_PORT ? bel_pin + in_suffix_ : bel_pin + out_suffix_;

                is_compatible &= block_port_exists(pb_type, bel_pin);
            }

            if (!is_compatible)
                map_to_erase.push_back(map);
        }

        for (auto map : map_to_erase)
            VTR_ASSERT(maps.erase(map) == 1);

        int num_modes = maps.size();

        VTR_ASSERT(num_modes > 0);

        pb_type->num_modes = num_modes;
        pb_type->modes = new t_mode[num_modes];

        int count = 0;
        for (auto map : maps) {
            if (map.site != site.getName())
                continue;

            int idx = count++;
            t_mode* mode = &pb_type->modes[idx];
            auto name = str(map.cell);
            mode->name = vtr::strdup(name.c_str());
            mode->parent_pb_type = pb_type;
            mode->index = idx;
            mode->num_pb_type_children = 1;
            mode->pb_type_children = new t_pb_type[1];

            auto leaf = &mode->pb_type_children[0];
            std::string leaf_name = name == std::string(pb_type->name) ? name + std::string("_leaf") : name;
            leaf->name = vtr::strdup(leaf_name.c_str());
            leaf->num_pb = 1;
            leaf->parent_mode = mode;

            // Pre-count pins
            int ic_count = 0;
            for (auto pin_map : map.pins) {
                auto cell_pin = str(pin_map.first);

                if (cell_pin == arch_->vcc_cell.first || cell_pin == arch_->gnd_cell.first)
                    continue;

                ic_count++;
            }

            int num_ports = ic_count;
            leaf->num_ports = num_ports;
            leaf->ports = (t_port*)vtr::calloc(num_ports, sizeof(t_port));
            leaf->blif_model = vtr::strdup((std::string(".subckt ") + name).c_str());
            leaf->model = get_model(arch_, name);

            mode->num_interconnect = num_ports;
            mode->interconnect = new t_interconnect[num_ports];
            std::set<std::tuple<std::string, PORTS, int>> pins;
            ic_count = 0;
            for (auto pin_map : map.pins) {
                auto cell_pin = str(pin_map.first);
                auto bel_pin = str(pin_map.second);

                if (cell_pin == arch_->vcc_cell.first || cell_pin == arch_->gnd_cell.first)
                    continue;

                std::smatch regex_matches;
                std::string pin_suffix;
                const std::regex port_regex("([0-9A-Za-z-]+)\\[([0-9]+)\\]");
                if (std::regex_match(cell_pin, regex_matches, port_regex)) {
                    cell_pin = regex_matches[1].str();
                    pin_suffix = std::string("[") + regex_matches[2].str() + std::string("]");
                }

                auto model_port = get_model_port(arch_, name, cell_pin);

                auto size = model_port->size;
                auto dir = model_port->dir;

                // Assign suffix to bel pin as it is a inout pin which was split in out and in ports
                auto pin_reader = get_bel_pin_reader(site, bel, bel_pin);
                bool is_inout = pin_reader.getDir() == INOUT;

                pins.emplace(cell_pin, dir, size);

                std::string istr, ostr, ic_name;
                switch (dir) {
                    case IN_PORT:
                        bel_pin = is_inout ? bel_pin + in_suffix_ : bel_pin;
                        istr = pb_name + std::string(".") + bel_pin;
                        ostr = leaf_name + std::string(".") + cell_pin + pin_suffix;
                        break;
                    case OUT_PORT:
                        bel_pin = is_inout ? bel_pin + out_suffix_ : bel_pin;
                        istr = leaf_name + std::string(".") + cell_pin + pin_suffix;
                        ostr = pb_name + std::string(".") + bel_pin;
                        break;
                    default:
                        VTR_ASSERT(0);
                }

                ic_name = istr + std::string("_") + ostr;

                auto ic = &mode->interconnect[ic_count++];
                ic->name = vtr::strdup(ic_name.c_str());
                ic->type = DIRECT_INTERC;
                ic->parent_mode_index = idx;
                ic->parent_mode = mode;
                ic->input_string = vtr::strdup(istr.c_str());
                ic->output_string = vtr::strdup(ostr.c_str());
            }

            create_ports(leaf, pins, name);
        }
    }

    /** @brief Generates a routing block to allow for cascading routing blocks to be
     *         placed in the same complex block type.
     */
    void process_routing_block(t_pb_type* pb_type) {
        pb_type->num_modes = 1;
        pb_type->modes = new t_mode[1];

        int idx = 0;
        auto mode = &pb_type->modes[idx];

        std::string name = std::string(pb_type->name);
        mode->name = vtr::strdup(name.c_str());
        mode->parent_pb_type = pb_type;
        mode->index = idx;
        mode->num_pb_type_children = 0;

        std::string istr, ostr, ic_name;

        // The MUX interconnections can only have a single output
        VTR_ASSERT(pb_type->num_output_pins == 1);

        for (int iport = 0; iport < pb_type->num_ports; iport++) {
            const t_port port = pb_type->ports[iport];
            auto port_name = name + "." + std::string(port.name);
            switch (port.type) {
                case IN_PORT:
                    istr += istr.empty() ? port_name : " " + port_name;
                    break;
                case OUT_PORT:
                    ostr = port_name;
                    break;
                default:
                    VTR_ASSERT(0);
            }
        }

        ic_name = std::string(pb_type->name);

        mode->num_interconnect = 1;
        mode->interconnect = new t_interconnect[1];

        e_interconnect ic_type = pb_type->num_input_pins == 1 ? DIRECT_INTERC : MUX_INTERC;

        auto ic = &mode->interconnect[idx];
        ic->name = vtr::strdup(ic_name.c_str());
        ic->type = ic_type;
        ic->parent_mode_index = idx;
        ic->parent_mode = mode;
        ic->input_string = vtr::strdup(istr.c_str());
        ic->output_string = vtr::strdup(ostr.c_str());
    }

    /** @brief Processes all the ports of a given complex block.
     *         If a bel name index is specified, the bel pins are processed, otherwise the site ports
     *         are processed instead.
     */
    void process_block_ports(t_pb_type* pb_type, Device::SiteType::Reader& site, size_t bel_name = OPEN) {
        // Prepare data based on pb_type level
        std::set<std::tuple<std::string, PORTS, int>> pins;
        if (bel_name == (size_t)OPEN) {
            for (auto pin : site.getPins()) {
                auto dir = pin.getDir() == INPUT ? IN_PORT : OUT_PORT;
                pins.emplace(str(pin.getName()), dir, 1);
            }
        } else {
            auto bel = get_bel_reader(site, str(bel_name));

            for (auto bel_pin : bel.getPins()) {
                auto pin = site.getBelPins()[bel_pin];
                auto dir = pin.getDir();

                switch (dir) {
                    case INPUT:
                        pins.emplace(str(pin.getName()), IN_PORT, 1);
                        break;
                    case OUTPUT:
                        pins.emplace(str(pin.getName()), OUT_PORT, 1);
                        break;
                    case INOUT:
                        pins.emplace(str(pin.getName()) + in_suffix_, IN_PORT, 1);
                        pins.emplace(str(pin.getName()) + out_suffix_, OUT_PORT, 1);
                        break;
                    default:
                        VTR_ASSERT(0);
                }
            }
        }

        create_ports(pb_type, pins);
    }

    /** @brief Generates all the port for a complex block, given its pointer and a map of ports (key) and their direction and width */
    void create_ports(t_pb_type* pb_type, std::set<std::tuple<std::string, PORTS, int>>& pins, std::string model = "") {
        std::unordered_set<std::string> names;

        auto num_ports = pins.size();
        auto ports = new t_port[num_ports];
        pb_type->ports = ports;
        pb_type->num_ports = pb_type->num_pins = num_ports;
        pb_type->num_input_pins = 0;
        pb_type->num_output_pins = 0;

        int pin_abs = 0;
        int pin_count = 0;
        for (auto dir : {IN_PORT, OUT_PORT}) {
            int pins_dir_count = 0;
            for (auto pin_tuple : pins) {
                std::string pin_name;
                PORTS pin_dir;
                int num_pins;
                std::tie(pin_name, pin_dir, num_pins) = pin_tuple;

                if (pin_dir != dir)
                    continue;

                bool is_input = dir == IN_PORT;
                pb_type->num_input_pins += is_input ? 1 : 0;
                pb_type->num_output_pins += is_input ? 0 : 1;

                auto port = get_generic_port(arch_, pb_type, dir, pin_name, /*string_model=*/"", num_pins);
                ports[pin_count] = port;
                port.index = pin_count++;
                port.port_index_by_type = pins_dir_count++;
                port.absolute_first_pin_index = pin_abs++;

                if (!model.empty())
                    port.model_port = get_model_port(arch_, model, pin_name);
            }
        }
    }

    /** @brief Processes and creates the interconnects corresponding to a given mode */
    void process_interconnects(t_mode* mode, Device::SiteType::Reader& site) {
        auto ics = get_interconnects(site);
        auto num_ic = ics.size();

        mode->num_interconnect = num_ic;
        mode->interconnect = new t_interconnect[num_ic];

        int curr_ic = 0;
        std::unordered_set<std::string> names;

        // Handle site wires, namely direct interconnects
        for (auto ic_pair : ics) {
            auto ic_name = ic_pair.first;
            auto ic_data = ic_pair.second;

            auto input = ic_data.input;
            auto outputs = ic_data.outputs;

            auto merge_string = [](std::string ss, std::string s) {
                return ss.empty() ? s : ss + " " + s;
            };

            std::string outputs_str = std::accumulate(outputs.begin(), outputs.end(), std::string(), merge_string);

            t_interconnect* ic = &mode->interconnect[curr_ic++];

            // No line num for interconnects, as line num is XML specific
            // TODO: probably line_num should be deprecated as it is dependent
            //       on the input architecture format.
            ic->line_num = 0;
            ic->type = DIRECT_INTERC;
            ic->parent_mode_index = mode->index;
            ic->parent_mode = mode;

            VTR_ASSERT(names.insert(ic_name).second);
            ic->name = vtr::strdup(ic_name.c_str());
            ic->input_string = vtr::strdup(input.c_str());
            ic->output_string = vtr::strdup(outputs_str.c_str());
        }

        // Checks and, in case, adds all the necessary pack patterns to the marked interconnects
        for (size_t iic = 0; iic < num_ic; iic++) {
            t_interconnect* ic = &mode->interconnect[iic];

            auto ic_data = ics.at(std::string(ic->name));

            if (ic_data.requires_pack_pattern) {
                auto backward_pps_map = propagate_pack_patterns(ic, site, BACKWARD);
                auto forward_pps_map = propagate_pack_patterns(ic, site, FORWARD);

                std::unordered_map<t_interconnect*, std::set<std::string>> pps_map;

                for (auto pp : backward_pps_map)
                    pps_map.emplace(pp.first, std::set<std::string>{});

                for (auto pp : forward_pps_map)
                    pps_map.emplace(pp.first, std::set<std::string>{});

                // Cross-product of all pack-patterns added both when exploring backwards and forward.
                // E.g.:
                //   Generated pack patterns
                //      - backward: OBUFDS, OBUF
                //      - forward: OPAD
                //  Final pack patterns:
                //      - OBUFDS_OPAD, OBUF_OPAD
                for (auto for_pp_pair : forward_pps_map)
                    for (auto back_pp_pair : backward_pps_map)
                        for (auto for_pp : for_pp_pair.second)
                            for (auto back_pp : back_pp_pair.second) {
                                std::string pp_name = for_pp + "_" + back_pp;
                                pps_map.at(for_pp_pair.first).insert(pp_name);
                                pps_map.at(back_pp_pair.first).insert(pp_name);
                            }

                for (auto pair : pps_map) {
                    t_interconnect* pp_ic = pair.first;

                    auto num_pp = pair.second.size();
                    pp_ic->num_annotations = num_pp;
                    pp_ic->annotations = new t_pin_to_pin_annotation[num_pp];

                    int idx = 0;
                    for (auto pp_name : pair.second)
                        pp_ic->annotations[idx++] = get_pack_pattern(pp_name, pp_ic->input_string, pp_ic->output_string);
                }
            }
        }
    }

    /** @brief Propagates and generates all pack_patterns required for the given ic.
     *         This is necessary to find all root blocks that generate the pack pattern.
     */
    std::unordered_map<t_interconnect*, std::set<std::string>> propagate_pack_patterns(t_interconnect* ic, Device::SiteType::Reader& site, e_pp_dir direction) {
        auto site_pins = site.getBelPins();

        std::string endpoint = direction == BACKWARD ? ic->input_string : ic->output_string;
        auto ic_endpoints = vtr::split(endpoint, " ");

        std::unordered_map<t_interconnect*, std::set<std::string>> pps_map;

        bool is_backward = direction == BACKWARD;

        for (auto ep : ic_endpoints) {
            auto parts = vtr::split(ep, ".");
            auto bel = parts[0];
            auto pin = parts[1];

            if (bel == str(site.getName()))
                return pps_map;

            // Assign mode and pb_type
            t_mode* parent_mode = ic->parent_mode;
            t_pb_type* pb_type = nullptr;

            for (int ipb = 0; ipb < parent_mode->num_pb_type_children; ipb++)
                if (std::string(parent_mode->pb_type_children[ipb].name) == bel)
                    pb_type = &parent_mode->pb_type_children[ipb];

            VTR_ASSERT(pb_type != nullptr);

            auto bel_reader = get_bel_reader(site, remove_bel_suffix(bel));

            // Passing through routing mux. Check at the muxes input pins interconnects
            if (bel_reader.getCategory() == ROUTING) {
                for (auto bel_pin : bel_reader.getPins()) {
                    auto pin_reader = site_pins[bel_pin];
                    auto pin_name = str(pin_reader.getName());

                    if (pin_reader.getDir() != (is_backward ? INPUT : OUTPUT))
                        continue;

                    for (int iic = 0; iic < parent_mode->num_interconnect; iic++) {
                        t_interconnect* other_ic = &parent_mode->interconnect[iic];

                        if (std::string(ic->name) == std::string(other_ic->name))
                            continue;

                        std::string ic_to_find = bel + "." + pin_name;

                        bool found = false;
                        for (auto out : vtr::split(is_backward ? other_ic->output_string : other_ic->input_string, " "))
                            found |= out == ic_to_find;

                        if (found) {
                            // An output interconnect to propagate was found, continue searching
                            auto res = propagate_pack_patterns(other_ic, site, direction);

                            for (auto pp_map : res)
                                pps_map.emplace(pp_map.first, pp_map.second);
                        }
                    }
                }
            } else {
                VTR_ASSERT(bel_reader.getCategory() == LOGIC);

                for (int imode = 0; imode < pb_type->num_modes; imode++) {
                    t_mode* mode = &pb_type->modes[imode];

                    for (int iic = 0; iic < mode->num_interconnect; iic++) {
                        t_interconnect* other_ic = &mode->interconnect[iic];

                        bool found = false;
                        for (auto other_ep : vtr::split(is_backward ? other_ic->output_string : other_ic->input_string, " ")) {
                            found |= other_ep == ep;
                        }

                        if (found) {
                            std::string pp_name = std::string(pb_type->name) + "." + std::string(mode->name);

                            std::set<std::string> pp{pp_name};
                            auto res = pps_map.emplace(other_ic, pp);

                            if (!res.second)
                                res.first->second.insert(pp_name);
                        }
                    }
                }
            }
        }

        return pps_map;
    }

    // Physical Tiles
    void process_tiles() {
        auto EMPTY = get_empty_physical_type();
        int index = 0;
        EMPTY.index = index;
        ptypes_.push_back(EMPTY);

        auto tileTypeList = ar_.getTileTypeList();
        auto siteTypeList = ar_.getSiteTypeList();

        for (auto tile : tileTypeList) {
            t_physical_tile_type ptype;
            auto name = str(tile.getName());

            if (name == EMPTY.name)
                continue;

            bool has_valid_sites = false;

            for (auto site_type : tile.getSiteTypes())
                has_valid_sites |= take_sites_.count(siteTypeList[site_type.getPrimaryType()].getName()) != 0;

            if (!has_valid_sites)
                continue;

            ptype.name = vtr::strdup(name.c_str());
            ptype.index = ++index;
            ptype.width = ptype.height = ptype.area = 1;
            ptype.capacity = 0;

            process_sub_tiles(ptype, tile);

            setup_pin_classes(&ptype);

            bool is_io = false;
            for (auto site : tile.getSiteTypes()) {
                auto site_type = ar_.getSiteTypeList()[site.getPrimaryType()];

                for (auto bel : site_type.getBels())
                    is_io |= is_pad(str(bel.getName()));
            }

            ptype.is_input_type = ptype.is_output_type = is_io;

            // TODO: remove the following once the RR graph generation is fully enabled from the device database
            ptype.switchblock_locations = vtr::Matrix<e_sb_type>({{1, 1}}, e_sb_type::FULL);
            ptype.switchblock_switch_overrides = vtr::Matrix<int>({{1, 1}}, DEFAULT_SWITCH);

            ptypes_.push_back(ptype);
        }
    }

    void process_sub_tiles(t_physical_tile_type& type, Device::TileType::Reader& tile) {
        // TODO: only one subtile at the moment
        auto siteTypeList = ar_.getSiteTypeList();
        for (auto site_in_tile : tile.getSiteTypes()) {
            t_sub_tile sub_tile;

            auto site = siteTypeList[site_in_tile.getPrimaryType()];

            if (take_sites_.count(site.getName()) == 0)
                continue;

            auto pins_to_wires = site_in_tile.getPrimaryPinsToTileWires();

            sub_tile.index = type.capacity;
            sub_tile.name = vtr::strdup(str(site.getName()).c_str());
            sub_tile.capacity.set(type.capacity, type.capacity);
            type.capacity++;

            int port_idx = 0;
            int abs_first_pin_idx = 0;
            int icount = 0;
            int ocount = 0;

            std::unordered_map<std::string, std::string> port_name_to_wire_name;
            int idx = 0;
            for (auto dir : {INPUT, OUTPUT}) {
                int port_idx_by_type = 0;
                for (auto pin : site.getPins()) {
                    if (pin.getDir() != dir)
                        continue;

                    t_physical_tile_port port;

                    port.name = vtr::strdup(str(pin.getName()).c_str());

                    port_name_to_wire_name[std::string(port.name)] = str(pins_to_wires[idx++]);

                    sub_tile.sub_tile_to_tile_pin_indices.push_back(type.num_pins + port_idx);
                    port.index = port_idx++;

                    port.absolute_first_pin_index = abs_first_pin_idx++;
                    port.port_index_by_type = port_idx_by_type++;

                    if (dir == INPUT) {
                        port.type = IN_PORT;
                        icount++;
                    } else {
                        port.type = OUT_PORT;
                        ocount++;
                    }

                    sub_tile.ports.push_back(port);
                }
            }

            auto pins_size = site.getPins().size();
            fill_sub_tile(type, sub_tile, pins_size, icount, ocount);

            type.sub_tiles.push_back(sub_tile);
        }
    }

    /** @brief The constant block is a synthetic tile which is used to assign a virtual
     *         location in the grid to the constant signals which are than driven to
     *         all the real constant wires.
     *
     * The block's diagram can be seen below. The port names are specified in
     * the interchange device database, therefore GND and VCC are mainly
     * examples in this case.
     *
     * +---------------+
     * |               |
     * |  +-------+    |
     * |  |       |    |
     * |  |  GND  +----+--> RR Graph node
     * |  |       |    |
     * |  +-------+    |
     * |               |
     * |               |
     * |  +-------+    |
     * |  |       |    |
     * |  |  VCC  +----+--> RR Graph node
     * |  |       |    |
     * |  +-------+    |
     * |               |
     * +---------------+
     */
    void process_constant_block() {
        std::vector<std::pair<std::string, std::string>> const_cells{arch_->gnd_cell, arch_->vcc_cell};

        // Create constant complex block
        t_logical_block_type block;

        block.name = vtr::strdup(const_block_.c_str());
        block.index = ltypes_.size();

        auto pb_type = new t_pb_type;
        block.pb_type = pb_type;

        pb_type->name = vtr::strdup(const_block_.c_str());
        pb_type->num_pb = 1;

        pb_type->num_modes = 1;
        pb_type->modes = new t_mode[pb_type->num_modes];

        pb_type->num_ports = 2;
        pb_type->ports = (t_port*)vtr::calloc(pb_type->num_ports, sizeof(t_port));

        pb_type->num_output_pins = 2;
        pb_type->num_input_pins = 0;
        pb_type->num_clock_pins = 0;
        pb_type->num_pins = 2;

        auto mode = &pb_type->modes[0];
        mode->parent_pb_type = pb_type;
        mode->index = 0;
        mode->name = vtr::strdup("default");
        mode->disable_packing = false;

        mode->num_interconnect = 2;
        mode->interconnect = new t_interconnect[mode->num_interconnect];

        mode->num_pb_type_children = 2;
        mode->pb_type_children = new t_pb_type[mode->num_pb_type_children];

        int count = 0;
        for (auto const_cell : const_cells) {
            auto leaf_pb_type = &mode->pb_type_children[count];

            std::string leaf_name = const_cell.first;
            leaf_pb_type->name = vtr::strdup(leaf_name.c_str());
            leaf_pb_type->num_pb = 1;
            leaf_pb_type->parent_mode = mode;
            leaf_pb_type->blif_model = nullptr;

            leaf_pb_type->num_output_pins = 1;
            leaf_pb_type->num_input_pins = 0;
            leaf_pb_type->num_clock_pins = 0;
            leaf_pb_type->num_pins = 1;

            int num_ports = 1;
            leaf_pb_type->num_ports = num_ports;
            leaf_pb_type->ports = (t_port*)vtr::calloc(num_ports, sizeof(t_port));
            leaf_pb_type->blif_model = vtr::strdup(const_cell.first.c_str());
            leaf_pb_type->model = get_model(arch_, const_cell.first);

            leaf_pb_type->ports[0] = get_generic_port(arch_, leaf_pb_type, OUT_PORT, const_cell.second, const_cell.first);
            pb_type->ports[count] = get_generic_port(arch_, leaf_pb_type, OUT_PORT, const_cell.first + "_" + const_cell.second);

            std::string istr = leaf_name + "." + const_cell.second;
            std::string ostr = const_block_ + "." + const_cell.first + "_" + const_cell.second;
            std::string ic_name = const_cell.first;

            auto ic = &mode->interconnect[count];

            ic->name = vtr::strdup(ic_name.c_str());
            ic->type = DIRECT_INTERC;
            ic->parent_mode_index = 0;
            ic->parent_mode = mode;
            ic->input_string = vtr::strdup(istr.c_str());
            ic->output_string = vtr::strdup(ostr.c_str());

            count++;
        }

        ltypes_.push_back(block);
    }

    /** @brief Creates the models corresponding to the constant cells that are used in a given interchange device */
    void process_constant_model() {
        std::vector<std::pair<std::string, std::string>> const_cells{arch_->gnd_cell, arch_->vcc_cell};

        // Create constant models
        for (auto const_cell : const_cells) {
            t_model* model = new t_model;
            model->index = arch_->models->index + 1;

            model->never_prune = true;
            model->name = vtr::strdup(const_cell.first.c_str());

            t_model_ports* model_port = new t_model_ports;
            model_port->dir = OUT_PORT;
            model_port->name = vtr::strdup(const_cell.second.c_str());

            model_port->min_size = 1;
            model_port->size = 1;
            model_port->next = model->outputs;
            model->outputs = model_port;

            model->next = arch_->models;
            arch_->models = model;
        }
    }

    /** @brief Creates a synthetic constant tile that will be located in the external layer of the device.
     *
     *  The constant tile has two output ports, one for GND and the other for VCC. The constant tile hosts
     *  the constant pb type that is generated as well. See process_constant_model and process_constant_block.
     */
    void process_constant_tile() {
        std::vector<std::pair<std::string, std::string>> const_cells{arch_->gnd_cell, arch_->vcc_cell};
        // Create constant tile
        t_physical_tile_type constant;
        constant.name = vtr::strdup(const_block_.c_str());
        constant.index = ptypes_.size();
        constant.width = constant.height = constant.area = 1;
        constant.capacity = 1;
        constant.is_input_type = constant.is_output_type = false;

        constant.switchblock_locations = vtr::Matrix<e_sb_type>({{1, 1}}, e_sb_type::FULL);
        constant.switchblock_switch_overrides = vtr::Matrix<int>({{1, 1}}, DEFAULT_SWITCH);

        t_sub_tile sub_tile;
        sub_tile.index = 0;
        sub_tile.name = vtr::strdup(const_block_.c_str());
        int count = 0;
        for (auto const_cell : const_cells) {
            sub_tile.sub_tile_to_tile_pin_indices.push_back(count);

            t_physical_tile_port port;
            port.type = OUT_PORT;
            port.num_pins = 1;

            port.name = vtr::strdup((const_cell.first + "_" + const_cell.second).c_str());

            port.index = port.absolute_first_pin_index = port.port_index_by_type = 0;

            sub_tile.ports.push_back(port);

            count++;
        }

        fill_sub_tile(constant, sub_tile, 2, 0, 2);
        constant.sub_tiles.push_back(sub_tile);

        setup_pin_classes(&constant);

        ptypes_.push_back(constant);
    }

    // Layout Processing
    void process_layout() {
        auto tiles = ar_.getTileList();
        auto tile_types = ar_.getTileTypeList();
        auto site_types = ar_.getSiteTypeList();

        std::vector<std::string> packages;
        for (auto package : ar_.getPackages())
            packages.push_back(str(package.getName()));

        for (auto name : packages) {
            t_grid_def grid_def;
<<<<<<< HEAD
            grid_def.num_of_avail_dies = 1;
            grid_def.layers.resize(grid_def.num_of_avail_dies);
=======
            int num_layers = 1;
            grid_def.layers.resize(num_layers);
>>>>>>> 4853ef1b
            grid_def.width = grid_def.height = 0;
            for (auto tile : tiles) {
                grid_def.width = std::max(grid_def.width, tile.getCol() + 1);
                grid_def.height = std::max(grid_def.height, tile.getRow() + 1);
            }

            grid_def.width += 2;
            grid_def.height += 2;

            grid_def.grid_type = GridDefType::FIXED;

            if (name == "auto") {
                // At the moment, the interchange specifies fixed-layout only architectures,
                // and allowing for auto-sizing could potentially be implemented later on
                // to allow for experimentation on new architectures.
                // For the time being the layout is restricted to be only fixed.
                archfpga_throw(arch_file_, __LINE__,
                               "The name auto is reserved for auto-size layouts; please choose another name");
            }
            grid_def.name = name;
            for (auto tile : tiles) {
                auto tile_type = tile_types[tile.getType()];

                bool found = false;
                for (auto site : tile.getSites()) {
                    auto site_type_in_tile = tile_type.getSiteTypes()[site.getType()];
                    auto site_type = site_types[site_type_in_tile.getPrimaryType()];

                    found |= take_sites_.count(site_type.getName()) != 0;
                }

                if (!found)
                    continue;

                t_metadata_dict data;
                std::string tile_prefix = str(tile.getName());
                std::string tile_type_name = str(tile_type.getName());

                size_t pos = tile_prefix.find(tile_type_name);
                if (pos != std::string::npos && pos == 0)
                    tile_prefix.erase(pos, tile_type_name.length() + 1);
                t_grid_loc_def single(tile_type_name, 1);
                single.x.start_expr = std::to_string(tile.getCol() + 1);
                single.y.start_expr = std::to_string(tile.getRow() + 1);

                single.x.end_expr = single.x.start_expr + " + w - 1";
                single.y.end_expr = single.y.start_expr + " + h - 1";

                single.owned_meta = std::make_unique<t_metadata_dict>(data);
                single.meta = single.owned_meta.get();
<<<<<<< HEAD
                grid_def.layers.at(grid_def.num_of_avail_dies - 1).loc_defs.emplace_back(std::move(single));
=======
                grid_def.layers.at(num_layers - 1).loc_defs.emplace_back(std::move(single));
>>>>>>> 4853ef1b
            }

            // The constant source tile will be placed at (0, 0)
            t_grid_loc_def constant(const_block_, 1);
            constant.x.start_expr = std::to_string(1);
            constant.y.start_expr = std::to_string(1);

            constant.x.end_expr = constant.x.start_expr + " + w - 1";
            constant.y.end_expr = constant.y.start_expr + " + h - 1";

<<<<<<< HEAD
            grid_def.layers.at(grid_def.num_of_avail_dies - 1).loc_defs.emplace_back(std::move(constant));
=======
            grid_def.layers.at(num_layers - 1).loc_defs.emplace_back(std::move(constant));
>>>>>>> 4853ef1b

            arch_->grid_layouts.emplace_back(std::move(grid_def));
        }
    }

    void process_device() {
        /*
         * The generic architecture data is not currently available in the interchange format
         * therefore, for a very initial implementation, the values are taken from the ones
         * used primarly in the Xilinx series7 devices, generated using SymbiFlow.
         *
         * As the interchange format develops further, with possibly more details, this function can
         * become dynamic, allowing for different parameters for the different architectures.
         *
         * FIXME: This will require to be dynamically assigned, and a suitable representation added
         *        to the FPGA interchange device schema.
         */
        arch_->R_minW_nmos = 6065.520020;
        arch_->R_minW_pmos = 18138.500000;
        arch_->grid_logic_tile_area = 14813.392;
        arch_->Chans.chan_x_dist.type = UNIFORM;
        arch_->Chans.chan_x_dist.peak = 1;
        arch_->Chans.chan_x_dist.width = 0;
        arch_->Chans.chan_x_dist.xpeak = 0;
        arch_->Chans.chan_x_dist.dc = 0;
        arch_->Chans.chan_y_dist.type = UNIFORM;
        arch_->Chans.chan_y_dist.peak = 1;
        arch_->Chans.chan_y_dist.width = 0;
        arch_->Chans.chan_y_dist.xpeak = 0;
        arch_->Chans.chan_y_dist.dc = 0;
        arch_->ipin_cblock_switch_name = std::string("generic");
        arch_->SBType = WILTON;
        arch_->Fs = 3;
        default_fc_.specified = true;
        default_fc_.in_value_type = e_fc_value_type::FRACTIONAL;
        default_fc_.in_value = 1.0;
        default_fc_.out_value_type = e_fc_value_type::FRACTIONAL;
        default_fc_.out_value = 1.0;
    }

    void process_switches() {
        std::set<std::pair<bool, uint32_t>> pip_timing_models;
        for (auto tile_type : ar_.getTileTypeList()) {
            for (auto pip : tile_type.getPips()) {
                pip_timing_models.insert(std::pair<bool, uint32_t>(pip.getBuffered21(), pip.getTiming()));
                if (!pip.getDirectional())
                    pip_timing_models.insert(std::pair<bool, uint32_t>(pip.getBuffered20(), pip.getTiming()));
            }
        }

        auto timing_data = ar_.getPipTimings();

        std::vector<std::pair<bool, uint32_t>> pip_timing_models_list;
        pip_timing_models_list.reserve(pip_timing_models.size());

        for (auto entry : pip_timing_models) {
            pip_timing_models_list.push_back(entry);
        }

        size_t num_switches = pip_timing_models.size() + 2;
        std::string switch_name;

        arch_->num_switches = num_switches;

        if (num_switches > 0) {
            arch_->Switches = new t_arch_switch_inf[num_switches];
        }

        float R, Cin, Cint, Cout, Tdel;
        for (size_t i = 0; i < num_switches; ++i) {
            t_arch_switch_inf* as = &arch_->Switches[i];

            R = Cin = Cint = Cout = Tdel = 0.0;
            SwitchType type;

            if (i == 0) {
                switch_name = "short";
                type = SwitchType::SHORT;
                R = 0.0;
            } else if (i == 1) {
                switch_name = "generic";
                type = SwitchType::MUX;
                R = 0.0;
            } else {
                auto entry = pip_timing_models_list[i - 2];
                auto model = timing_data[entry.second];
                std::stringstream name;
                std::string mux_type_string = entry.first ? "mux_" : "passGate_";
                name << mux_type_string;

                // FIXME: allow to dynamically choose different speed models and corners
                R = get_corner_value(model.getOutputResistance(), "slow", "min");
                name << "R" << std::scientific << R;

                Cin = get_corner_value(model.getInputCapacitance(), "slow", "min");
                name << "Cin" << std::scientific << Cin;

                Cout = get_corner_value(model.getOutputCapacitance(), "slow", "min");
                name << "Cout" << std::scientific << Cout;

                if (entry.first) {
                    Cint = get_corner_value(model.getInternalCapacitance(), "slow", "min");
                    name << "Cinternal" << std::scientific << Cint;
                }

                Tdel = get_corner_value(model.getInternalDelay(), "slow", "min");
                name << "Tdel" << std::scientific << Tdel;

                switch_name = name.str() + std::to_string(i);
                type = entry.first ? SwitchType::MUX : SwitchType::PASS_GATE;
            }

            /* Should never happen */
            if (switch_name == std::string(VPR_DELAYLESS_SWITCH_NAME)) {
                archfpga_throw(arch_file_, __LINE__,
                               "Switch name '%s' is a reserved name for VPR internal usage!", switch_name.c_str());
            }

            as->name = switch_name;
            as->set_type(type);
            as->mux_trans_size = as->type() == SwitchType::MUX ? 1 : 0;

            as->R = R;
            as->Cin = Cin;
            as->Cout = Cout;
            as->Cinternal = Cint;
            as->set_Tdel(t_arch_switch_inf::UNDEFINED_FANIN, Tdel);

            if (as->type() == SwitchType::SHORT || as->type() == SwitchType::PASS_GATE) {
                as->buf_size_type = BufferSize::ABSOLUTE;
                as->buf_size = 0;
                as->power_buffer_type = POWER_BUFFER_TYPE_ABSOLUTE_SIZE;
                as->power_buffer_size = 0.;
            } else {
                as->buf_size_type = BufferSize::AUTO;
                as->buf_size = 0.;
                as->power_buffer_type = POWER_BUFFER_TYPE_AUTO;
            }
        }
    }

    void process_segments() {
        // Segment names will be taken from wires connected to pips
        // They are good representation for nodes
        std::set<uint32_t> wire_names;
        for (auto tile_type : ar_.getTileTypeList()) {
            auto wires = tile_type.getWires();
            for (auto pip : tile_type.getPips()) {
                wire_names.insert(wires[pip.getWire0()]);
                wire_names.insert(wires[pip.getWire1()]);
            }
        }

        // FIXME: have only one segment type for the time being, so that
        //        the RR graph generation is correct.
        //        This can be removed once the RR graph reader from the interchange
        //        device is ready and functional.
        size_t num_seg = 1; //wire_names.size();

        arch_->Segments.resize(num_seg);
        size_t index = 0;
        for (auto i : wire_names) {
            if (index >= num_seg) break;

            // Use default values as we will populate rr_graph with correct values
            // This segments are just declaration of future use
            arch_->Segments[index].name = str(i);
            arch_->Segments[index].length = 1;
            arch_->Segments[index].frequency = 1;
            arch_->Segments[index].Rmetal = 1e-12;
            arch_->Segments[index].Cmetal = 1e-12;
            arch_->Segments[index].parallel_axis = BOTH_AXIS;

            // TODO: Only bi-directional segments are created, but it the interchange format
            //       has directionality information on PIPs, which may be used to infer the
            //       segments' directonality.
            arch_->Segments[index].directionality = BI_DIRECTIONAL;
            arch_->Segments[index].arch_wire_switch = 1;
            arch_->Segments[index].arch_opin_switch = 1;
            arch_->Segments[index].cb.resize(1);
            arch_->Segments[index].cb[0] = true;
            arch_->Segments[index].sb.resize(2);
            arch_->Segments[index].sb[0] = true;
            arch_->Segments[index].sb[1] = true;
            segment_name_to_segment_idx[str(i)] = index;
            ++index;
        }
    }
};

void FPGAInterchangeReadArch(const char* FPGAInterchangeDeviceFile,
                             const bool /*timing_enabled*/,
                             t_arch* arch,
                             std::vector<t_physical_tile_type>& PhysicalTileTypes,
                             std::vector<t_logical_block_type>& LogicalBlockTypes) {
    // Decompress GZipped capnproto device file
    gzFile file = gzopen(FPGAInterchangeDeviceFile, "r");
    VTR_ASSERT(file != Z_NULL);

    std::vector<uint8_t> output_data;
    output_data.resize(4096);
    std::stringstream sstream(std::ios_base::in | std::ios_base::out | std::ios_base::binary);
    while (true) {
        int ret = gzread(file, output_data.data(), output_data.size());
        VTR_ASSERT(ret >= 0);
        if (ret > 0) {
            sstream.write((const char*)output_data.data(), ret);
            VTR_ASSERT(sstream);
        } else {
            VTR_ASSERT(ret == 0);
            int error;
            gzerror(file, &error);
            VTR_ASSERT(error == Z_OK);
            break;
        }
    }

    VTR_ASSERT(gzclose(file) == Z_OK);

    sstream.seekg(0);
    kj::std::StdInputStream istream(sstream);

    // Reader options
    capnp::ReaderOptions reader_options;
    reader_options.nestingLimit = std::numeric_limits<int>::max();
    reader_options.traversalLimitInWords = std::numeric_limits<uint64_t>::max();

    capnp::InputStreamMessageReader message_reader(istream, reader_options);

    auto device_reader = message_reader.getRoot<DeviceResources::Device>();

    arch->architecture_id = vtr::strdup(vtr::secure_digest_file(FPGAInterchangeDeviceFile).c_str());

    ArchReader reader(arch, device_reader, FPGAInterchangeDeviceFile, PhysicalTileTypes, LogicalBlockTypes);
    reader.read_arch();
}<|MERGE_RESOLUTION|>--- conflicted
+++ resolved
@@ -2243,13 +2243,8 @@
 
         for (auto name : packages) {
             t_grid_def grid_def;
-<<<<<<< HEAD
-            grid_def.num_of_avail_dies = 1;
-            grid_def.layers.resize(grid_def.num_of_avail_dies);
-=======
             int num_layers = 1;
             grid_def.layers.resize(num_layers);
->>>>>>> 4853ef1b
             grid_def.width = grid_def.height = 0;
             for (auto tile : tiles) {
                 grid_def.width = std::max(grid_def.width, tile.getCol() + 1);
@@ -2300,11 +2295,7 @@
 
                 single.owned_meta = std::make_unique<t_metadata_dict>(data);
                 single.meta = single.owned_meta.get();
-<<<<<<< HEAD
-                grid_def.layers.at(grid_def.num_of_avail_dies - 1).loc_defs.emplace_back(std::move(single));
-=======
                 grid_def.layers.at(num_layers - 1).loc_defs.emplace_back(std::move(single));
->>>>>>> 4853ef1b
             }
 
             // The constant source tile will be placed at (0, 0)
@@ -2315,11 +2306,7 @@
             constant.x.end_expr = constant.x.start_expr + " + w - 1";
             constant.y.end_expr = constant.y.start_expr + " + h - 1";
 
-<<<<<<< HEAD
-            grid_def.layers.at(grid_def.num_of_avail_dies - 1).loc_defs.emplace_back(std::move(constant));
-=======
             grid_def.layers.at(num_layers - 1).loc_defs.emplace_back(std::move(constant));
->>>>>>> 4853ef1b
 
             arch_->grid_layouts.emplace_back(std::move(grid_def));
         }
