#include <queue>
#include <random>

#include "rr_graph_utils.h"
#include "vpr_error.h"
#include "rr_graph_obj.h"
#include "rr_graph_builder.h"

std::vector<RRSwitchId> find_rr_graph_switches(const RRGraph& rr_graph,
                                               const RRNodeId& from_node,
                                               const RRNodeId& to_node) {
    std::vector<RRSwitchId> switches;
    std::vector<RREdgeId> edges = rr_graph.find_edges(from_node, to_node);
    if (true == edges.empty()) {
        /* edge is open, we return an empty vector of switches */
        return switches;
    }

    /* Reach here, edge list is not empty, find switch id one by one
     * and update the switch list
     */
    for (auto edge : edges) {
        switches.push_back(rr_graph.edge_switch(edge));
    }

    return switches;
}

int seg_index_of_cblock(const RRGraphView& rr_graph, t_rr_type from_rr_type, int to_node) {
    if (from_rr_type == CHANX)
        return (rr_graph.node_xlow(RRNodeId(to_node)));
    else
        /* CHANY */
        return (rr_graph.node_ylow(RRNodeId(to_node)));
}

int seg_index_of_sblock(const RRGraphView& rr_graph, int from_node, int to_node) {
    t_rr_type from_rr_type, to_rr_type;

    from_rr_type = rr_graph.node_type(RRNodeId(from_node));
    to_rr_type = rr_graph.node_type(RRNodeId(to_node));

    if (from_rr_type == CHANX) {
        if (to_rr_type == CHANY) {
            return (rr_graph.node_xlow(RRNodeId(to_node)));
        } else if (to_rr_type == CHANX) {
            if (rr_graph.node_xlow(RRNodeId(to_node)) > rr_graph.node_xlow(RRNodeId(from_node))) { /* Going right */
                return (rr_graph.node_xhigh(RRNodeId(from_node)));
            } else { /* Going left */
                return (rr_graph.node_xhigh(RRNodeId(to_node)));
            }
        } else {
            VPR_FATAL_ERROR(VPR_ERROR_ROUTE,
                            "in seg_index_of_sblock: to_node %d is of type %d.\n",
                            to_node, to_rr_type);
            return OPEN; //Should not reach here once thrown
        }
    }
    /* End from_rr_type is CHANX */
    else if (from_rr_type == CHANY) {
        if (to_rr_type == CHANX) {
            return (rr_graph.node_ylow(RRNodeId(to_node)));
        } else if (to_rr_type == CHANY) {
            if (rr_graph.node_ylow(RRNodeId(to_node)) > rr_graph.node_ylow(RRNodeId(from_node))) { /* Going up */
                return (rr_graph.node_yhigh(RRNodeId(from_node)));
            } else { /* Going down */
                return (rr_graph.node_yhigh(RRNodeId(to_node)));
            }
        } else {
            VPR_FATAL_ERROR(VPR_ERROR_ROUTE,
                            "in seg_index_of_sblock: to_node %d is of type %d.\n",
                            to_node, to_rr_type);
            return OPEN; //Should not reach here once thrown
        }
    }
    /* End from_rr_type is CHANY */
    else {
        VPR_FATAL_ERROR(VPR_ERROR_ROUTE,
                        "in seg_index_of_sblock: from_node %d is of type %d.\n",
                        from_node, from_rr_type);
        return OPEN; //Should not reach here once thrown
    }
}

vtr::vector<RRNodeId, std::vector<RREdgeId>> get_fan_in_list(const RRGraphView& rr_graph) {
    vtr::vector<RRNodeId, std::vector<RREdgeId>> node_fan_in_list;

    node_fan_in_list.resize(rr_graph.num_nodes(), std::vector<RREdgeId>(0));
    node_fan_in_list.shrink_to_fit();

    //Walk the graph and increment fanin on all dwnstream nodes
    rr_graph.rr_nodes().for_each_edge(
        [&](RREdgeId edge, __attribute__((unused)) RRNodeId src, RRNodeId sink) {
            node_fan_in_list[sink].push_back(edge);
        });

    return node_fan_in_list;
}

void set_sink_locs(const RRGraphView& rr_graph, RRGraphBuilder& rr_graph_builder, const DeviceGrid& grid) {
    auto node_fanins = get_fan_in_list(rr_graph);

    // Keep track of offsets for SINKs for each tile type, to avoid repeated
    // calculations
    using Offset = vtr::Point<size_t>;
    std::unordered_map<t_physical_tile_type_ptr, std::unordered_map<size_t, Offset>> physical_type_offsets;

    // Iterate over all SINK nodes
    for (size_t node = 0; node < rr_graph.num_nodes(); ++node) {
        auto node_id = RRNodeId(node);

        if (rr_graph.node_type((RRNodeId)node_id) != e_rr_type::SINK)
            continue;

        // Skip 1x1 tiles
        size_t tile_xlow = rr_graph.node_xlow(node_id);
        size_t tile_ylow = rr_graph.node_ylow(node_id);
        size_t tile_xhigh = rr_graph.node_xhigh(node_id);
        size_t tile_yhigh = rr_graph.node_yhigh(node_id);

        size_t tile_width = tile_xhigh - tile_xlow;
        size_t tile_height = tile_yhigh - tile_ylow;

        if (tile_width == 0 && tile_height == 0)
            continue;

        // See if we have encountered this tile type/ptc combo before, and used saved offset if so
        size_t tile_layer = rr_graph.node_layer(node_id);
        t_physical_tile_type_ptr tile_type = grid.get_physical_type({(int)tile_xlow, (int)tile_ylow, (int)tile_layer});
<<<<<<< HEAD

        size_t sink_ptc = rr_graph.node_ptc_num(node_id);

        if ((physical_type_offsets.find(tile_type) != physical_type_offsets.end()) && (physical_type_offsets[tile_type].find(sink_ptc) != physical_type_offsets[tile_type].end())) {
            auto new_x = (short)((int)tile_xlow + physical_type_offsets[tile_type].at(sink_ptc).x());
            auto new_y = (short)((int)tile_ylow + physical_type_offsets[tile_type].at(sink_ptc).y());

            // Set new coordinates
            rr_graph_builder.set_node_coordinates(node_id, new_x, new_y, new_x, new_y);

            continue;
        }

        /* We have not seen this tile type/ptc combo before */

        // The IPINs of the current SINK node
        std::unordered_set<RRNodeId> sink_ipins = {};

        // IPINs are always one node away from the SINK. So, we just get the fanins of the SINK
        // and add them to the set
        for (auto edge : node_fanins[node_id]) {
            RRNodeId pin = rr_graph.edge_src_node(edge);

            VTR_ASSERT_SAFE(rr_graph.node_type(pin) == e_rr_type::IPIN);

            // Make sure IPIN in the same cluster as origin
            size_t curr_x = rr_graph.node_xlow(pin);
            size_t curr_y = rr_graph.node_ylow(pin);
            if ((curr_x < tile_xlow) || (curr_x > tile_xhigh) || (curr_y < tile_ylow) || (curr_y > tile_yhigh))
                continue;

=======

        size_t sink_ptc = rr_graph.node_ptc_num(node_id);

        if ((physical_type_offsets.find(tile_type) != physical_type_offsets.end()) && (physical_type_offsets[tile_type].find(sink_ptc) != physical_type_offsets[tile_type].end())) {
            auto new_x = (short)((int)tile_xlow + physical_type_offsets[tile_type].at(sink_ptc).x());
            auto new_y = (short)((int)tile_ylow + physical_type_offsets[tile_type].at(sink_ptc).y());

            // Set new coordinates
            rr_graph_builder.set_node_coordinates(node_id, new_x, new_y, new_x, new_y);

            continue;
        }

        /* We have not seen this tile type/ptc combo before */

        // The IPINs of the current SINK node
        std::unordered_set<RRNodeId> sink_ipins = {};

        // IPINs are always one node away from the SINK. So, we just get the fanins of the SINK
        // and add them to the set
        for (auto edge : node_fanins[node_id]) {
            RRNodeId pin = rr_graph.edge_src_node(edge);

            VTR_ASSERT_SAFE(rr_graph.node_type(pin) == e_rr_type::IPIN);

            // Make sure IPIN in the same cluster as origin
            size_t curr_x = rr_graph.node_xlow(pin);
            size_t curr_y = rr_graph.node_ylow(pin);
            if ((curr_x < tile_xlow) || (curr_x > tile_xhigh) || (curr_y < tile_ylow) || (curr_y > tile_yhigh))
                continue;

>>>>>>> f33c14fc
            sink_ipins.insert(pin);
        }

        /* Set SINK locations as average of collected IPINs */

        if (sink_ipins.empty())
            continue;

        // Use float so that we can take average later
        std::vector<float> x_coords;
        std::vector<float> y_coords;

        // Add coordinates of each "cluster-edge" pin to vectors
        for (const auto& pin : sink_ipins) {
            size_t pin_x = rr_graph.node_xlow(pin);
            size_t pin_y = rr_graph.node_ylow(pin);

            VTR_ASSERT_SAFE(pin_x == rr_graph.node_xhigh(pin));
            VTR_ASSERT_SAFE(pin_y == rr_graph.node_yhigh(pin));

            x_coords.push_back((float)pin_x);
            y_coords.push_back((float)pin_y);
        }

        auto x_avg = (short)round(std::accumulate(x_coords.begin(), x_coords.end(), 0.f) / (double)x_coords.size());
        auto y_avg = (short)round(std::accumulate(y_coords.begin(), y_coords.end(), 0.f) / (double)y_coords.size());

<<<<<<< HEAD
=======
        // Remove old indices from RRSpatialLookup
        int layer = rr_graph.node_layer(node_id);
        int ptc = rr_graph.node_ptc_num(node_id);

        for (int x = tile_xlow; x <= tile_xhigh; ++x) {
            for (int y = tile_ylow; y <= tile_yhigh; ++y) {
                if (x == x_avg && y == y_avg)
                    continue;

                rr_graph_builder.node_lookup().remove_node(node_id, layer, x, y, SINK, ptc);
            }
        }

>>>>>>> f33c14fc
        // Save offset for this tile/ptc combo
        if (physical_type_offsets.find(tile_type) == physical_type_offsets.end())
            physical_type_offsets[tile_type] = {};

        physical_type_offsets[tile_type].insert({sink_ptc, {x_avg - tile_xlow, y_avg - tile_ylow}});

        // Set new coordinates
        rr_graph_builder.set_node_coordinates(node_id, x_avg, y_avg, x_avg, y_avg);
    }
}

bool inter_layer_connections_limited_to_opin(const RRGraphView& rr_graph) {
    bool limited_to_opin = true;
    for (const auto& from_node : rr_graph.nodes()) {
        for (t_edge_size edge : rr_graph.edges(from_node)) {
            RRNodeId to_node = rr_graph.edge_sink_node(from_node, edge);
            int from_layer = rr_graph.node_layer(from_node);
            int to_layer = rr_graph.node_layer(to_node);

            if (from_layer != to_layer) {
                if (rr_graph.node_type(from_node) != e_rr_type::OPIN) {
                    limited_to_opin = false;
                    break;
                }
            }
        }
        if (!limited_to_opin) {
            break;
        }
    }

    return limited_to_opin;
}<|MERGE_RESOLUTION|>--- conflicted
+++ resolved
@@ -127,7 +127,6 @@
         // See if we have encountered this tile type/ptc combo before, and used saved offset if so
         size_t tile_layer = rr_graph.node_layer(node_id);
         t_physical_tile_type_ptr tile_type = grid.get_physical_type({(int)tile_xlow, (int)tile_ylow, (int)tile_layer});
-<<<<<<< HEAD
 
         size_t sink_ptc = rr_graph.node_ptc_num(node_id);
 
@@ -159,39 +158,6 @@
             if ((curr_x < tile_xlow) || (curr_x > tile_xhigh) || (curr_y < tile_ylow) || (curr_y > tile_yhigh))
                 continue;
 
-=======
-
-        size_t sink_ptc = rr_graph.node_ptc_num(node_id);
-
-        if ((physical_type_offsets.find(tile_type) != physical_type_offsets.end()) && (physical_type_offsets[tile_type].find(sink_ptc) != physical_type_offsets[tile_type].end())) {
-            auto new_x = (short)((int)tile_xlow + physical_type_offsets[tile_type].at(sink_ptc).x());
-            auto new_y = (short)((int)tile_ylow + physical_type_offsets[tile_type].at(sink_ptc).y());
-
-            // Set new coordinates
-            rr_graph_builder.set_node_coordinates(node_id, new_x, new_y, new_x, new_y);
-
-            continue;
-        }
-
-        /* We have not seen this tile type/ptc combo before */
-
-        // The IPINs of the current SINK node
-        std::unordered_set<RRNodeId> sink_ipins = {};
-
-        // IPINs are always one node away from the SINK. So, we just get the fanins of the SINK
-        // and add them to the set
-        for (auto edge : node_fanins[node_id]) {
-            RRNodeId pin = rr_graph.edge_src_node(edge);
-
-            VTR_ASSERT_SAFE(rr_graph.node_type(pin) == e_rr_type::IPIN);
-
-            // Make sure IPIN in the same cluster as origin
-            size_t curr_x = rr_graph.node_xlow(pin);
-            size_t curr_y = rr_graph.node_ylow(pin);
-            if ((curr_x < tile_xlow) || (curr_x > tile_xhigh) || (curr_y < tile_ylow) || (curr_y > tile_yhigh))
-                continue;
-
->>>>>>> f33c14fc
             sink_ipins.insert(pin);
         }
 
@@ -219,22 +185,16 @@
         auto x_avg = (short)round(std::accumulate(x_coords.begin(), x_coords.end(), 0.f) / (double)x_coords.size());
         auto y_avg = (short)round(std::accumulate(y_coords.begin(), y_coords.end(), 0.f) / (double)y_coords.size());
 
-<<<<<<< HEAD
-=======
         // Remove old indices from RRSpatialLookup
-        int layer = rr_graph.node_layer(node_id);
-        int ptc = rr_graph.node_ptc_num(node_id);
-
-        for (int x = tile_xlow; x <= tile_xhigh; ++x) {
-            for (int y = tile_ylow; y <= tile_yhigh; ++y) {
-                if (x == x_avg && y == y_avg)
+        for (size_t x = tile_xlow; x <= tile_xhigh; ++x) {
+            for (size_t y = tile_ylow; y <= tile_yhigh; ++y) {
+                if (x == (size_t)x_avg && y == (size_t)y_avg)
                     continue;
 
-                rr_graph_builder.node_lookup().remove_node(node_id, layer, x, y, SINK, ptc);
-            }
-        }
-
->>>>>>> f33c14fc
+                rr_graph_builder.node_lookup().remove_node(node_id, tile_layer, x, y, SINK, sink_ptc);
+            }
+        }
+
         // Save offset for this tile/ptc combo
         if (physical_type_offsets.find(tile_type) == physical_type_offsets.end())
             physical_type_offsets[tile_type] = {};
