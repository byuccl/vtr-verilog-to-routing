--- conflicted
+++ resolved
@@ -115,19 +115,11 @@
 <INITIAL>"~&"			{ MP; return voNAND;}
 <INITIAL>"~|"			{ MP; return voNOR;}
 
-<<<<<<< HEAD
-<INITIAL>[a-zA-Z_][a-zA-Z0-9_]*				{ MP; yylval.id_name = strdup(yytext); return vSYMBOL_ID; }
-<INITIAL>`[a-zA-Z_][a-zA-Z0-9_]*				{ MP; yylval.id_name = strdup(yytext); return vSYMBOL_ID; }
-<INITIAL>[0-9]*'[bhod][a-zA-Z0-9]*			{ MP; yylval.num_value = strdup(yytext); return vNUMBER_ID; }
-<INITIAL>[0-9]+						{ MP; yylval.num_value = strdup(yytext);  return vNUMBER_ID; }
-<INITIAL>#[0-9]+					{ MP; yylval.num_value = strdup(yytext+1); return vDELAY_ID; }
-=======
 <INITIAL>[a-zA-Z_][a-zA-Z0-9_]*				{ MP; yylval.id_name = vtr::strdup(yytext); return vSYMBOL_ID; }
 <INITIAL>`[a-zA-Z_][a-zA-Z0-9_]*				{ MP; yylval.id_name = vtr::strdup(yytext); return vSYMBOL_ID; }
 <INITIAL>[0-9]*'[bhod][a-zA-Z0-9]*			{ MP; yylval.num_value = vtr::strdup(yytext); return vNUMBER_ID; }
 <INITIAL>[0-9]+						{ MP; yylval.num_value = vtr::strdup(yytext); return vNUMBER_ID; }
 <INITIAL>#[0-9]+					{ MP; yylval.num_value = vtr::strdup(yytext+1); return vDELAY_ID; }
->>>>>>> 9508d2ed
 
 
 	/* return operators */
