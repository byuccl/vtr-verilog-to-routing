#!/usr/bin/env python3
import sys
from pathlib import Path
import errno
import argparse
import subprocess
import time
import shutil
import re
import textwrap
import socket
from datetime import datetime

from collections import OrderedDict

sys.path.insert(0, str(Path(__file__).resolve().parent / 'python_libs'))
import vtr
from vtr import mkdir_p


BASIC_VERBOSITY = 1


class VtrStageArgparseAction(argparse.Action):
    def __call__(self, parser, namespace, value, option_string=None):
        if value == "odin":
            setattr(namespace, self.dest, vtr.VTR_STAGE.odin)
        elif value == "abc":
            setattr(namespace, self.dest, vtr.VTR_STAGE.abc)
        elif value == "vpr":
            setattr(namespace, self.dest, vtr.VTR_STAGE.vpr)
        elif value == "lec":
            setattr(namespace, self.dest, vtr.VTR_STAGE.lec)
        else:
            raise argparse.ArgumentError(self, "Invalid VTR stage '" + value + "'")

class OnOffArgparseAction(argparse.Action):
    def __call__(self, parser, namespace, value, option_string=None):
        if value.lower() == "on":
            setattr(namespace, self.dest, True)
        elif value.lower() == "off":
            setattr(namespace, self.dest, False)
        else:
            raise argparse.ArgumentError(self, "Invalid yes/no value '" + value + "'")

on_off_choices = ['on', 'off']

def vtr_command_argparser(prog=None):
    usage = "%(prog)s circuit_file architecture_file [options]"
    description = textwrap.dedent(
                    """
                    Runs a single architecture and circuit through the VTR CAD flow - mapping
                    the circuit onto the target archietcture.

                    Any unrecognzied arguments are passed to VPR.
                    """
                  )

    epilog = textwrap.dedent(
                """
                Examples
                --------

                    Produce more output (e.g. individual tool outputs):

                        %(prog)s arch.xml circuit.v -v 2


                    Route at a fixed channel width:

                        %(prog)s arch.xml circuit.v --route_chan_width 100

                        Passing '--route_chan_width 100' will force VPR to route at a fixed channel width, 
                        rather then attempting to find the minimum channel width (VPR's default behaviour).


                    Run in the directory 'test' (rather than in a temporary directory):

                        %(prog)s arch.xml circuit.v -temp_dir test


                    Enable power analysis:

                        %(prog)s arch.xml circuit.v -power_tech power_tech.xml


                    Only run a specific stage (assumes required results have already been generated):

                        %(prog)s arch.xml circuit.blif -start vpr -end vpr

                """
             )

    parser = argparse.ArgumentParser(
                prog=prog,
                usage=usage,
                description=description,
                epilog=epilog,
                formatter_class=vtr.RawDefaultHelpFormatter,
             )

    #
    # Major arguments
    #
    parser.add_argument('circuit_file',
                        help="The circuit to map to the target architecture.")
    parser.add_argument('architecture_file',
                        help="The FPGA architecture to target.")
    parser.add_argument("-start", "-starting_stage",
                        choices=vtr.VTR_STAGE.reverse_mapping.values(),
                        default=vtr.VTR_STAGE.odin,
                        action=VtrStageArgparseAction,
                        help="Starting stage of the VTR flow.")
    parser.add_argument("-delete_intermediate_files",
                               default=True,
                               action="store_false",
                               dest="keep_intermediate_files",
                               help="Determines if intermediate files are deleted.")
    parser.add_argument("-delete_result_files",
                               default=True,
                               action="store_false",
                               dest="keep_result_files",
                               help="Determines if result files are deleted.")
    parser.add_argument("-end", "-ending_stage",
                        choices=vtr.VTR_STAGE.reverse_mapping.values(),
                        default=vtr.VTR_STAGE.vpr,
                        action=VtrStageArgparseAction,
                        help="Ending stage of the VTR flow.")

    parser.add_argument("-verbose",
                        default=False,
                        action="store_true",
                        dest="verbose",
                        help="Verbosity of the script.")


    #
    # Power arguments
    #
    power = parser.add_argument_group("Power", description="Power Analysis Related Options")
    power.add_argument("-power",
                        default=False,
                        action="store_true",
                        dest="do_power",
                        help="Track the memory usage for each stage. Requires /usr/bin/time -v, disabled if not available.")
    power.add_argument("-cmos_tech",
                       default=None,
                       dest="power_tech",
                       metavar="POWER_TECH_FILE",
                       help="Enables power analysis using the specified technology file. Power analysis is disabled if not specified.")

    #
    # House keeping arguments
    #
    house_keeping = parser.add_argument_group("House Keeping", description="Configuration related to how files/time/memory are used by the script.")

    house_keeping.add_argument("-temp_dir",
                               default=None,
                               help="Directory to run the flow in (will be created if non-existant).")
    
    house_keeping.add_argument("-name",
                               default=None,
                               help="Name for this run to be output.")

    house_keeping.add_argument("-track_memory_usage",
                               default=False,
                               action="store_true",
                               dest="track_memory_usage",
                               help="Track the memory usage for each stage. Requires /usr/bin/time -v, disabled if not available.")

    house_keeping.add_argument("-show_failures",
                               default=False,
                               action="store_true",
                               dest="show_failures",
                               help="Tells the flow to display failures in the console.")

    house_keeping.add_argument("-limit_memory_usage",
                               default=None,
                               metavar="MAX_MEMORY_MB",
                               help="Specifies the maximum memory usable by any stage. "
                                    "Not supported on some platforms (requires ulimit).")

    house_keeping.add_argument("-timeout",
                               default=14*24*60*60, #14 days
                               type=float,
                               metavar="TIMEOUT_SECONDS",
                               help="Maximum time in seconds to spend on a single stage.")
    house_keeping.add_argument("-expect_fail",
                               default=None,
                               type=str,
                               help="Informs VTR that this run is expected to fail with this message.")
    house_keeping.add_argument("-valgrind",
                                default=False,
                                action="store_true",
                                help="Runs the flow with valgrind with the following options (--leak-check=full, --errors-for-leak-kinds=none, --error-exitcode=1, --track-origins=yes)")
    #
    # ABC arguments
    #
    abc = parser.add_argument_group("abc", description="Arguments used by ABC")
    abc.add_argument("-iterative_bb",
                            default=False,
                            action="store_true",
                            dest="iterative_bb",
                            help="Use iterative black-boxing flow for multi-clock circuits")
    abc.add_argument("-once_bb",
                            default=False,
                            action="store_true",
                            dest="once_bb",
                            help="Use the black-boxing flow a single time")
    abc.add_argument("-blanket_bb",
                            default=False,
                            action="store_true",
                            dest="blanket_bb",
                            help="Use iterative black-boxing flow with out clocks") #not sure if this is a correct statement. 
    abc.add_argument("-use_old_latches_restoration_script",
                            default=False,
                            action="store_true",
                            dest="use_old_latches_restoration_script",
                            help="Use the old latches restoration script")
    abc.add_argument("-check_equivalent",
                            default=False,
                            action="store_true",
                            help="Enables Logical Equivalence Checks")
    abc.add_argument("-use_old_abc_script",
                            default=False,
                            action="store_true",
                            help="Enables use of legacy ABC script adapted for new ABC")
    abc.add_argument("-lut_size",
                               type=int,
                               help="Tells ABC the LUT size of the FPGA architecture")
    #
    # ODIN II arguments
    #
    odin = parser.add_argument_group("Odin", description="Arguments to be passed to ODIN II")
    odin.add_argument("-adder_type",
                            default="default",
                            help="Tells ODIN II the adder type used in this configuration")
    odin.add_argument("-adder_cin_global",
                            default=False,
                            action="store_true",
                            dest="adder_cin_global",
                            help="Tells ODIN II to connect the first cin in an adder/subtractor chain to a global gnd/vdd net.")
    odin.add_argument("-disable_odin_xml",
                            default=False,
                            action="store_true",
                            dest="disable_odin_xml",
                            help="Disables the ODIN xml")
    odin.add_argument("-use_odin_simulation",
                            default=False,
                            action="store_true",
                            dest="use_odin_simulation",
                            help="Tells odin to run simulation.")
    odin.add_argument("-min_hard_mult_size",
                               default=3,
                               type=int,
                               metavar="min_hard_mult_size",
                               help="Tells ODIN II the minimum multiplier size that should be implemented using hard multiplier (if available).")
    odin.add_argument("-min_hard_adder_size",
                               default=1,
                               type=int,
                               help="Tells ODIN II the minimum adder size that should be implemented using hard adder (if available).")
    #
    # VPR arguments
    #
    vpr  = parser.add_argument_group("Vpr", description="Arguments to be parsed and then passed to VPR")
    vpr.add_argument("-crit_path_router_iterations",
                               type=int,
                               default=150,
                               help="Tells VPR the amount of iterations allowed to obtain the critical path.")
    vpr.add_argument("-fix_pins",
                               type=str,
                               help="Controls how the placer handles I/O pads during placement.")
    vpr.add_argument("-relax_W_factor",
                               type=float,
                               default=1.3,
                               help="Factor by which to relax minimum channel width for critical path delay routing")
    vpr.add_argument("-verify_rr_graph",
                            default=False,
                            action="store_true",
                            help="Tells VPR to verify the routing resource graph.")
    vpr.add_argument("-rr_graph_ext",
                               default=".xml",
                               type=str,
                               help="Determines the output rr_graph files' extention.")
    vpr.add_argument("-check_route",
                            default=False,
                            action="store_true",
                            help="Tells VPR to run final analysis stage.")
    vpr.add_argument("-check_place",
                            default=False,
                            action="store_true",
                            help="Tells VPR to run routing stage")
    vpr.add_argument("-sdc_file",
                               default=None,
                               type=str,
                               help="Path to SDC timing constraints file.")
    vpr.add_argument("-check_incremental_sta_consistency",
                                default=False,
                                action="store_true",
                                help="Do a second-run of the incremental analysis to compare the result files")
                               
    return parser

def main():
    vtr_command_main(sys.argv[1:],prog = sys.argv[0])

def vtr_command_main(arg_list, prog=None):
    start = datetime.now()
    #Load the arguments
    args, unknown_args = vtr_command_argparser(prog).parse_known_args(arg_list)
    path_arch_file = Path(args.architecture_file)
    path_circuit_file = Path(args.circuit_file)
    error_status = "Error"
    if (args.temp_dir == None):
        temp_dir="./temp"
    else:
        temp_dir=args.temp_dir
    #Specify how command should be run
    command_runner = vtr.CommandRunner(track_memory=True, 
                                   max_memory_mb=args.limit_memory_usage, 
                                   timeout_sec=args.timeout,
                                   verbose=args.verbose,
                                   show_failures = args.show_failures,
                                   valgrind = args.valgrind)
    exit_status = 0
    return_status = 0
    abc_args = OrderedDict()
    if(args.iterative_bb):
        abc_args["iterative_bb"] = True

    if(args.once_bb):
        abc_args["once_bb"] = True

    if(args.blanket_bb):
        abc_args["blanket_bb"] = True

    if(args.use_old_latches_restoration_script):
        abc_args["use_old_latches_restoration_script"] = True

    if(args.lut_size):
        abc_args["lut_size"] = args.lut_size

    odin_args = OrderedDict()
    odin_args["adder_type"] = args.adder_type 

    if(args.adder_cin_global):
        odin_args["adder_cin_global"] = True

    if(args.disable_odin_xml):
        odin_args["disable_odin_xml"] = True

    if(args.use_odin_simulation):
        odin_args["use_odin_simulation"] = True
    try:
        vpr_args = process_unknown_args(unknown_args)
        if(args.crit_path_router_iterations):
            vpr_args["max_router_iterations"] = args.crit_path_router_iterations
        if(args.fix_pins):
            new_file = str(Path(temp_dir) / Path(args.fix_pins).name)
            shutil.copyfile(str((Path(prog).parent.parent / args.fix_pins)), new_file)
            vpr_args["fix_pins"] = new_file
        if args.verify_rr_graph:
            rr_graph_out_file = "rr_graph" + args.rr_graph_ext
            vpr_args["write_rr_graph"] = rr_graph_out_file
        if args.check_place:
            vpr_args["route"] = True
        if args.check_route:
            vpr_args["analysis"] = True
        if args.sdc_file:
            if not Path(args.sdc_file).exists():
                sdc_file = None
                if args.sdc_file.startswith("/"):
                    sdc_file = Path(str(Path(prog).parent.parent) + args.sdc_file)
                else:
                    sdc_file = Path(prog).parent.parent / args.sdc_file

                if sdc_file.exists():
                    args.sdc_file = str(sdc_file)
                else:
                    raise vtr.InspectError("Sdc file {arg},{sdc} was not found.".format(arg=args.sdc_file,sdc=str(sdc_file)))
            vpr_args["sdc_file"] = args.sdc_file

        name = ""
        if(args.name):
            name=args.name
        else:
            name=path_arch_file.name+"/"+path_circuit_file.name
        print(name, end ="\t\t")
        #Run the flow
        vtr.run(path_arch_file, 
                        path_circuit_file, 
                        power_tech_file=args.power_tech,
                        temp_dir=temp_dir,
                        start_stage=args.start, 
                        end_stage=args.end,
                        command_runner=command_runner,
<<<<<<< HEAD
                        verbosity=args.verbose,
=======
>>>>>>> dab68f85
                        vpr_args=vpr_args,
                        abc_args=abc_args,
                        odin_args=odin_args,
                        keep_intermediate_files=args.keep_intermediate_files,
                        keep_result_files=args.keep_result_files,
                        min_hard_mult_size=args.min_hard_mult_size,
                        min_hard_adder_size = args.min_hard_adder_size,
                        check_equivalent = args.check_equivalent,
                        check_incremental_sta_consistency = args.check_incremental_sta_consistency,
                        use_old_abc_script=args.use_old_abc_script,
                        relax_W_factor=args.relax_W_factor
                        )
        error_status = "OK"
    except vtr.CommandError as e:
        #An external command failed
        return_status = 1
        if args.expect_fail:
            expect_string = args.expect_fail
            actual_error = None
            if "exited with return code" in expect_string:
                actual_error = "exited with return code {}".format(e.returncode)
            else:
                actual_error = e.msg
            if expect_string != actual_error:
                error_status = "failed: expected to fail with '{expected}' but was '{actual}'".format(expected=expect_string,actual = actual_error)
                exit_status = 1
            else:
                error_status = "OK"
                return_status = 0
                if args.verbose:
                    error_status += " (as expected {})".format(expect_string)
                else:
                    error_status += "*"
        else:
            error_status = "failed: {}".format(e.msg)
        if not args.expect_fail or exit_status:
            print ("Error: {msg}".format(msg=e.msg))
            print ("\tfull command: ", ' '.join(e.cmd))
            print ("\treturncode  : ", e.returncode)
            print ("\tlog file    : ", e.log)
        exit_status = 1
    except vtr.InspectError as e:
        #Something went wrong gathering information
        print ("Error: {msg}".format(msg=e.msg))
        print ("\tfile        : ", e.filename)
        exit_status = 2
        return_status = exit_status
        error_status = "failed: {}".format(e.msg)

    except vtr.VtrError as e:
        #Generic VTR errors
        print ("Error: ", e.msg)
        exit_status = 3
        return_status = exit_status
        error_status = "failed: {}".format(e.msg)

    except KeyboardInterrupt as e:
        print ("{} recieved keyboard interrupt".format(prog))
        exit_status = 4
        return_status = exit_status

    finally:
        seconds = datetime.now() - start
        print("{status} (took {time})".format(status = error_status, time=vtr.format_elapsed_time(seconds)))
        mkdir_p(temp_dir)
        out = Path(temp_dir) / "output.txt"
        out.touch()
        with out.open('w') as f:
            f.write("vpr_status=")
            if(exit_status==0):
                f.write("success\n")
            else:
                f.write("exited with return code {}\n".format(exit_status))
            f.write("vpr_seconds=%d\nrundir=%s\nhostname=%s\nerror=" % (seconds.total_seconds(), str(Path.cwd()), socket.gethostname()))
            f.write("\n")
    
    sys.exit(return_status)

def process_unknown_args(unknown_args):
    #We convert the unknown_args into a dictionary, which is eventually 
    #used to generate arguments for VPR
    vpr_args = OrderedDict()
    while len(unknown_args) > 0:
        #Get the first argument
        arg = unknown_args.pop(0)

        if arg == '':
            continue

        if not arg.startswith('-'):
            raise vtr.VtrError("Extra argument '{}' intended for VPR does not start with '-'".format(arg))

        #To make it a valid kwargs dictionary we trim the initial '-' or '--' from the
        #argument name
        assert len(arg) >= 2
        if arg[1] == '-':
            #Double-dash prefix
            arg = arg[2:]
        else:
            #Single-dash prefix
            arg = arg[1:]


        #Determine if there is a value associated with this argument
        if len(unknown_args) == 0 or (unknown_args[0].startswith('-') and arg != "target_ext_pin_util"):
            #Single value argument, we place these with value 'True'
            #in vpr_args
            vpr_args[arg] = True
        else:
            #Multivalue argument
            val = unknown_args.pop(0)
            if len(unknown_args) != 0 and not unknown_args[0].startswith('-'):
                temp = val
                val =[]
                val.append(temp)
            while len(unknown_args) != 0 and not unknown_args[0].startswith('-'):    
                val.append(unknown_args.pop(0))
            vpr_args[arg] = val

    return vpr_args
    
if __name__ == "__main__":
    retval = main()
    sys.exit(retval)<|MERGE_RESOLUTION|>--- conflicted
+++ resolved
@@ -394,10 +394,6 @@
                         start_stage=args.start, 
                         end_stage=args.end,
                         command_runner=command_runner,
-<<<<<<< HEAD
-                        verbosity=args.verbose,
-=======
->>>>>>> dab68f85
                         vpr_args=vpr_args,
                         abc_args=abc_args,
                         odin_args=odin_args,
