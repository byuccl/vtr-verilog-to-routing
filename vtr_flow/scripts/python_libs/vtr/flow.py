--- conflicted
+++ resolved
@@ -57,15 +57,11 @@
         command_runner   : 
             A CommandRunner object used to run system commands
         
-<<<<<<< HEAD
-        verbosity        : How much output to produce
-=======
         verbosity        : 
             Weather to output error description or not
         
         odin_args        : 
             A dictionary of keyword arguments to pass on to ODIN II 
->>>>>>> dab68f85
         
         abc_args         : 
             A dictionary of keyword arguments to pass on to ABC
