"""
    __init__ for the VTR python module
"""
from .util import (
    load_config_lines,
    find_vtr_file,
    CommandRunner,
    print_verbose,
    relax_w,
    file_replace,
    RawDefaultHelpFormatter,
    VERBOSITY_CHOICES,
    format_elapsed_time,
    write_tab_delimitted_csv,
    load_list_file,
    find_vtr_root,
    argparse_str2bool,
    get_next_run_dir,
    get_latest_run_dir,
    verify_file,
)
from .inspect import determine_lut_size, determine_min_w, determine_memory_addr_width
#pylint: disable=reimported
from .abc import run, run_lec
from .vpr import run, run_relax_w, cmp_full_vs_incr_sta, run_second_time
from .odin import run
from .ace import run
from .error import *
<<<<<<< HEAD
from .flow import run, VTR_STAGE
from .task import load_task_config, TaskConfig, find_task_config_file
=======
from .flow import run, VtrStage
#pylint: enable=reimported
>>>>>>> a8042753
<|MERGE_RESOLUTION|>--- conflicted
+++ resolved
@@ -26,10 +26,6 @@
 from .odin import run
 from .ace import run
 from .error import *
-<<<<<<< HEAD
-from .flow import run, VTR_STAGE
+from .flow import run, VtrStage
 from .task import load_task_config, TaskConfig, find_task_config_file
-=======
-from .flow import run, VtrStage
-#pylint: enable=reimported
->>>>>>> a8042753
+#pylint: enable=reimported