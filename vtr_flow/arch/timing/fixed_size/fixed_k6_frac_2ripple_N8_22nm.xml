--- conflicted
+++ resolved
@@ -118,11 +118,7 @@
         <pinlocations pattern="custom">
           <loc side="right">clb.O clb.I1[4:0] clb.I2[4:0] clb.I3[4:0] clb.I4[4:0] clb.clk</loc>
           <loc side="bottom">clb.O clb.I1[9:5] clb.I2[9:5] clb.I3[9:5] clb.I4[9:5] clb.cout</loc>
-<<<<<<< HEAD
-          <loc side="top">clb.cin</loc>
-=======
-	  <loc side="top">clb.cin</loc>
->>>>>>> 35f90c95
+	        <loc side="top">clb.cin</loc>
         </pinlocations>
       </sub_tile>
     </tile>
