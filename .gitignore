--- conflicted
+++ resolved
@@ -137,13 +137,7 @@
 .project
 
 #
-<<<<<<< HEAD
 # CLION
 #
 .idea
-cmake-build-debug
-=======
-# Clion
-#
-.idea
->>>>>>> ea546ee6
+cmake-build-debug