#ifndef TELEGRAMHEADER_H
#define TELEGRAMHEADER_H

#ifndef NO_SERVER

#include "bytearray.h"

#include <string>
#include <cstring>

namespace comm {

/**
 * @brief The fixed size byte sequence where the metadata of a telegram message is stored.
 *
 * This structure is used to describe the message frame sequence in order to successfully extract it.
 * The TelegramHeader structure follows this format:
 * - [ 4 bytes ]: SIGNATURE - A 4-byte constant sequence "I", "P", "A", "\0" which indicates the valid start of a TelegramHeader.
 * - [ 4 bytes ]: DATA_LENGTH - A 4-byte field where the data length is stored, allowing for proper identification of the start and end of the TelegramFrame sequence.
 * - [ 4 bytes ]: DATA_CHECKSUM - A 4-byte field where the data checksum is stored to validate the attached data.
 * - [ 1 byte ]: COMPRESSOR_ID - A 1-byte field where the compressor id is stored. If it's \0, it means the data is not compressed (in text/json format).
 */
class TelegramHeader {
public:
    static constexpr const char SIGNATURE[] = "IPA";
    static constexpr size_t SIGNATURE_SIZE = sizeof(SIGNATURE);
    static constexpr size_t LENGTH_SIZE = sizeof(uint32_t);
    static constexpr size_t CHECKSUM_SIZE = LENGTH_SIZE;
    static constexpr size_t COMPRESSORID_SIZE = 1;

    static constexpr size_t LENGTH_OFFSET = SIGNATURE_SIZE;
    static constexpr size_t CHECKSUM_OFFSET = LENGTH_OFFSET + LENGTH_SIZE;
    static constexpr size_t COMPRESSORID_OFFSET = CHECKSUM_OFFSET + CHECKSUM_SIZE;

    TelegramHeader()=default;

    /**
     * @brief Constructs a TelegramHeader object with the specified length, checksum, and optional compressor ID.
     *
     * @param length The length of the telegram body.
     * @param check_sum The checksum of the telegram body.
     * @param compressor_id The compressor ID used for compressing the telegram body (default is 0).
     */
    explicit TelegramHeader(uint32_t length, uint32_t check_sum, uint8_t compressor_id = 0);

    /**
     * @brief Constructs a TelegramHeader object from the provided byte buffer.
     *
     * This constructor initializes a TelegramHeader object using the length and checksum information taken from the provided byte buffer.
     *
     * @param body The ByteArray containing the header data of the telegram.
     */
    explicit TelegramHeader(const ByteArray& body);

    ~TelegramHeader()=default;

<<<<<<< HEAD
    /**
     * @brief Constructs a TelegramHeader based on the provided body data.
     *
     * @tparam T The type of the body data.
     * @param body The body data used to calculate the size and checksum.
     * @param compressor_id The ID of the compressor used for compression (default is 0, means no compressor is used).
     * @return A TelegramHeader object constructed from the provided body data.
     */
    template<typename T>
    static comm::TelegramHeader construct_from_data(const T& body, uint8_t compressor_id = 0) {
        uint32_t body_check_sum = ByteArray::calc_check_sum(body);
        return comm::TelegramHeader{static_cast<uint32_t>(body.size()), body_check_sum, compressor_id};
    }
=======
    static comm::TelegramHeader construct_from_data(const std::string_view& body, uint8_t compressor_id = 0);
>>>>>>> 2b744637

    /**
     * @brief Returns the total size of the TelegramHeader.
     *
     * This static constexpr method returns the total size of the TelegramHeader, including all its components.
     *
     * @return The total size of the TelegramHeader.
     */
    static constexpr size_t size() {
        return SIGNATURE_SIZE + LENGTH_SIZE + CHECKSUM_SIZE + COMPRESSORID_SIZE;
    }

    /**
     * @brief To checks if the TelegramHeader is valid.
     *
     * @return True if the TelegramHeader is valid, false otherwise.
     */
    bool is_valid() const { return m_is_valid; }

    /**
     * @brief Retrieves the buffer associated with the TelegramHeader.
     *
     * This method returns a constant reference to the buffer associated with the TelegramHeader.
     *
     * @return A constant reference to the buffer.
     */
    const ByteArray& buffer() const { return m_buffer; }

    /**
     * @brief Retrieves the number of bytes in the telegram body.
     *
     * @return The number of bytes in the telegram body.
     */
    uint32_t body_bytes_num() const { return m_body_bytes_num; }

    /**
     * @brief Retrieves the checksum of telegram body.
     *
     * @return The checksum of telegram body.
     */
    uint32_t body_check_sum() const { return m_body_check_sum; }

    /**
     * @brief Retrieves the compressor ID used for compressing telegram body.
     *
     * @return The compressor ID of the telegram body. 0 if the telegram body is not compressed.
     */
    uint8_t compressor_id() const { return m_compressor_id; }

    /**
     * @brief Checks if the telegram body is compressed.
     *
     * @return True if the telegram body is compressed; otherwise, false.
     */
    bool is_body_compressed() const { return m_compressor_id != 0; }

    /**
     * @brief Retrieves information about the telegram header.
     *
     * @return A string containing information about the telegram header.
     */
    std::string info() const;

private:
    bool m_is_valid = false;
    ByteArray m_buffer;

    uint32_t m_body_bytes_num = 0;
    uint32_t m_body_check_sum = 0;
    uint8_t m_compressor_id = 0;
};

} // namespace comm

#endif /* NO_SERVER */

#endif /* TELEGRAMHEADER_H */<|MERGE_RESOLUTION|>--- conflicted
+++ resolved
@@ -54,7 +54,6 @@
 
     ~TelegramHeader()=default;
 
-<<<<<<< HEAD
     /**
      * @brief Constructs a TelegramHeader based on the provided body data.
      *
@@ -63,14 +62,7 @@
      * @param compressor_id The ID of the compressor used for compression (default is 0, means no compressor is used).
      * @return A TelegramHeader object constructed from the provided body data.
      */
-    template<typename T>
-    static comm::TelegramHeader construct_from_data(const T& body, uint8_t compressor_id = 0) {
-        uint32_t body_check_sum = ByteArray::calc_check_sum(body);
-        return comm::TelegramHeader{static_cast<uint32_t>(body.size()), body_check_sum, compressor_id};
-    }
-=======
     static comm::TelegramHeader construct_from_data(const std::string_view& body, uint8_t compressor_id = 0);
->>>>>>> 2b744637
 
     /**
      * @brief Returns the total size of the TelegramHeader.
