/*
 * The router lookahead provides an estimate of the cost from an intermediate node to the target node
 * during directed (A*-like) routing.
 *
 * The VPR 7.0 lookahead (route/route_timing.c ==> get_timing_driven_expected_cost) lower-bounds the remaining delay and
 * congestion by assuming that a minimum number of wires, of the same type as the current node being expanded, can be used
 * to complete the route. While this method is efficient, it can run into trouble with architectures that use
 * multiple interconnected wire types.
 *
 * The lookahead in this file performs undirected Dijkstra searches to evaluate many paths through the routing network,
 * starting from all the different wire types in the routing architecture. This ensures the lookahead captures the
 * effect of inter-wire connectivity. This information is then reduced into a delta_x delta_y based lookup table for
 * reach source wire type (f_cost_map). This is used for estimates from CHANX/CHANY -> SINK nodes. See Section 3.2.4
 * in Oleg Petelin's MASc thesis (2016) for more discussion.
 *
 * To handle estimates starting from SOURCE/OPIN's the lookahead also creates a small side look-up table of the wire types
 * which are reachable from each physical tile type's SOURCEs/OPINs (f_src_opin_delays). This is used for
 * SRC/OPIN -> CHANX/CHANY estimates.
 *
 * In the case of SRC/OPIN -> SINK estimates the resuls from the two look-ups are added together (and the minimum taken
 * if there are multiple possiblities).
 */

#include <cmath>
#include <vector>
#include <queue>
#include <ctime>
#include "connection_router_interface.h"
#include "vpr_types.h"
#include "vpr_error.h"
#include "vpr_utils.h"
#include "globals.h"
#include "vtr_math.h"
#include "vtr_log.h"
#include "vtr_assert.h"
#include "vtr_time.h"
#include "vtr_geometry.h"
#include "router_lookahead_map.h"
#include "router_lookahead_map_utils.h"
#include "rr_graph2.h"
#include "rr_graph.h"
#include "route_common.h"

#ifdef VTR_ENABLE_CAPNPROTO
#    include "capnp/serialize.h"
#    include "map_lookahead.capnp.h"
#    include "ndmatrix_serdes.h"
#    include "intra_cluster_serdes.h"
#    include "mmap_file.h"
#    include "serdes_utils.h"
#endif /* VTR_ENABLE_CAPNPROTO */

const int VALID_NEIGHBOR_NUMBER = 3;

/* when a list of delay/congestion entries at a coordinate in Cost_Entry is boiled down to a single
 * representative entry, this enum is passed-in to specify how that representative entry should be
 * calculated */
enum e_representative_entry_method {
    FIRST = 0, //the first cost that was recorded
    SMALLEST,  //the smallest-delay cost recorded
    AVERAGE,
    GEOMEAN,
    MEDIAN
};

/******** File-Scope Variables ********/

//Look-up table from CHANX/CHANY (to SINKs) for various distances
t_wire_cost_map f_wire_cost_map;

/******** File-Scope Functions ********/

/***
 * @brief Fill f_wire_cost_map. It is a look-up table from CHANX/CHANY (to SINKs) for various distances
 * @param segment_inf
 */
static util::Cost_Entry get_wire_cost_entry(e_rr_type rr_type,
                                            int seg_index,
                                            int from_layer_num,
                                            int delta_x,
                                            int delta_y,
                                            int to_layer_num);

static void compute_router_wire_lookahead(const std::vector<t_segment_inf>& segment_inf);
/***
 * @brief Compute the cost from pin to sinks of tiles - Compute the minimum cost to get to each tile sink from pins on the cluster
 * @param intra_tile_pin_primitive_pin_delay
 * @param tile_min_cost
 * @param det_routing_arch
 * @param device_ctx
 */
static void compute_tiles_lookahead(std::unordered_map<int, util::t_ipin_primitive_sink_delays>& intra_tile_pin_primitive_pin_delay,
                                    std::unordered_map<int, std::unordered_map<int, util::Cost_Entry>>& tile_min_cost,
                                    const t_det_routing_arch& det_routing_arch,
                                    const DeviceContext& device_ctx);
/***
 * @brief Compute the cose from tile pins to tile sinks
 * @param intra_tile_pin_primitive_pin_delay [physical_tile_type_idx][from_pin_ptc_num][sink_ptc_num] -> cost
 * @param physical_tile
 * @param det_routing_arch
 * @param delayless_switch
 */
static void compute_tile_lookahead(std::unordered_map<int, util::t_ipin_primitive_sink_delays>& intra_tile_pin_primitive_pin_delay,
                                   t_physical_tile_type_ptr physical_tile,
                                   const t_det_routing_arch& det_routing_arch,
                                   const int delayless_switch);

/***
 * @brief Compute the minimum cost to get to the sinks from pins on the cluster
 * @param tile_min_cost [physical_tile_idx][sink_ptc_num] -> min_cost
 * @param physical_tile
 * @param intra_tile_pin_primitive_pin_delay [physical_tile_type_idx][from_pin_ptc_num][sink_ptc_num] -> cost
 */
static void store_min_cost_to_sinks(std::unordered_map<int, std::unordered_map<int, util::Cost_Entry>>& tile_min_cost,
                                    t_physical_tile_type_ptr physical_tile,
                                    const std::unordered_map<int, util::t_ipin_primitive_sink_delays>& intra_tile_pin_primitive_pin_delay);

/**
 * @brief Iterate over the first (channel type) and second (segment type) dimensions of f_wire_cost_map to get the minimum cost for each dx and dy_
 * @param internal_opin_global_cost_map This map is populated in this function. [dx][dy] -> cost
 */
static void min_chann_global_cost_map(vtr::NdMatrix<util::Cost_Entry, 4>& distance_min_cost);

/**
 * @brief // Given the src/opin map of each physical tile type, iterate over all OPINs/sources of a type and create
 * the minimum cost map across all of them for each tile type.
 * @param src_opin_delays
 * @param distance_min_cost
 */
static void min_opin_distance_cost_map(const util::t_src_opin_delays& src_opin_delays, vtr::NdMatrix<util::Cost_Entry, 5>& distance_min_cost);

// Read the file and fill intra_tile_pin_primitive_pin_delay and tile_min_cost
static void read_intra_cluster_router_lookahead(std::unordered_map<int, util::t_ipin_primitive_sink_delays>& intra_tile_pin_primitive_pin_delay,
                                                const std::string& file);

// Write the file with intra_tile_pin_primitive_pin_delay and tile_min_cost
static void write_intra_cluster_router_lookahead(const std::string& file,
                                                 const std::unordered_map<int, util::t_ipin_primitive_sink_delays>& intra_tile_pin_primitive_pin_delay);

/* sets the lookahead cost map entries based on representative cost entries from routing_cost_map */
static void set_lookahead_map_costs(int from_layer_num, int segment_index, e_rr_type chan_type, util::t_routing_cost_map& routing_cost_map);
/* fills in missing lookahead map entries by copying the cost of the closest valid entry */
static void fill_in_missing_lookahead_entries(int segment_index, e_rr_type chan_type);
/* returns a cost entry in the f_wire_cost_map that is near the specified coordinates (and preferably towards (0,0)) */
static util::Cost_Entry get_nearby_cost_entry(int from_layer_num, int x, int y, int to_layer_num, int segment_index, int chan_index);

/**
 * @brief Fill in the missing entry in router lookahead map
 * If there is a missing entry in the router lookahead, search among its neighbors in a 3x3 window. If there are `VALID_NEIGHBOR_NUMBER` valid entries,
 * take the average of them and fill in the missing entry.
 * @param from_layer_num The layer num of the source node
 * @param missing_dx Dx of the missing input
 * @param missing_dy Dy of the missing input
 * @param to_layer_num The layer num of the destination point
 * @param segment_index The segment index of the source node
 * @param chan_index The channel index of the source node
 * @return The cost for the missing entry
 */
static util::Cost_Entry get_nearby_cost_entry_average_neighbour(int from_layer_num,
                                                                int missing_dx,
                                                                int missing_dy,
                                                                int to_layer_num,
                                                                int segment_index,
                                                                int chan_index);

/******** Interface class member function definitions ********/
MapLookahead::MapLookahead(const t_det_routing_arch& det_routing_arch, bool is_flat)
    : det_routing_arch_(det_routing_arch)
    , is_flat_(is_flat) {}

float MapLookahead::get_expected_cost(RRNodeId current_node, RRNodeId target_node, const t_conn_cost_params& params, float R_upstream) const {
    auto& device_ctx = g_vpr_ctx.device();
    const auto& rr_graph = device_ctx.rr_graph;

    t_rr_type from_rr_type = rr_graph.node_type(current_node);

    VTR_ASSERT_SAFE(rr_graph.node_type(target_node) == t_rr_type::SINK);

    float delay_cost = 0.;
    float cong_cost = 0.;

    if (is_flat_) {
        return get_expected_cost_flat_router(current_node, target_node, params, R_upstream);
    } else {
        if (from_rr_type == CHANX || from_rr_type == CHANY || from_rr_type == SOURCE || from_rr_type == OPIN) {
            // Get the total cost using the combined delay and congestion costs
            std::tie(delay_cost, cong_cost) = get_expected_delay_and_cong(current_node, target_node, params, R_upstream);
            return delay_cost + cong_cost;
        } else if (from_rr_type == IPIN) { /* Change if you're allowing route-throughs */
            return (device_ctx.rr_indexed_data[RRIndexedDataId(SINK_COST_INDEX)].base_cost);
        } else { /* Change this if you want to investigate route-throughs */
            return (0.);
        }
    }
}

float MapLookahead::get_expected_cost_flat_router(RRNodeId current_node, RRNodeId target_node, const t_conn_cost_params& params, float R_upstream) const {
    auto& device_ctx = g_vpr_ctx.device();
    const auto& rr_graph = device_ctx.rr_graph;

    t_rr_type from_rr_type = rr_graph.node_type(current_node);

    VTR_ASSERT_SAFE(rr_graph.node_type(target_node) == t_rr_type::SINK);

    float delay_cost = 0.;
    float cong_cost = 0.;

    t_physical_tile_type_ptr from_physical_type = device_ctx.grid.get_physical_type({rr_graph.node_xlow(current_node),
                                                                                     rr_graph.node_ylow(current_node),
                                                                                     rr_graph.node_layer(current_node)});
    int from_node_ptc_num = rr_graph.node_ptc_num(current_node);
    t_physical_tile_type_ptr to_physical_type = device_ctx.grid.get_physical_type({rr_graph.node_xlow(target_node),
                                                                                   rr_graph.node_ylow(target_node),
                                                                                   rr_graph.node_layer(target_node)});
    float delay_offset_cost = 0.;
    float cong_offset_cost = 0.;
    int to_node_ptc_num = rr_graph.node_ptc_num(target_node);
    int to_layer_num = rr_graph.node_layer(target_node);
    // We have not checked the multi-layer FPGA for flat routing
    VTR_ASSERT(rr_graph.node_layer(current_node) == rr_graph.node_layer(target_node));
    if (from_rr_type == CHANX || from_rr_type == CHANY) {
        std::tie(delay_cost, cong_cost) = get_expected_delay_and_cong(current_node, target_node, params, R_upstream);

        // delay_cost and cong_cost only represent the cost to get to the root-level pins. The below offsets are used to represent the intra-cluster cost
        // of getting to a sink
        delay_offset_cost = params.criticality * tile_min_cost.at(to_physical_type->index).at(to_node_ptc_num).delay;
        cong_offset_cost = (1. - params.criticality) * tile_min_cost.at(to_physical_type->index).at(to_node_ptc_num).congestion;

        return delay_cost + cong_cost + delay_offset_cost + cong_offset_cost;
    } else if (from_rr_type == OPIN) {
        if (is_inter_cluster_node(from_physical_type,
                                  from_rr_type,
                                  from_node_ptc_num)) {
            // Similar to CHANX and CHANY
            std::tie(delay_cost, cong_cost) = get_expected_delay_and_cong(current_node, target_node, params, R_upstream);

            delay_offset_cost = params.criticality * tile_min_cost.at(to_physical_type->index).at(to_node_ptc_num).delay;
            cong_offset_cost = (1. - params.criticality) * tile_min_cost.at(to_physical_type->index).at(to_node_ptc_num).congestion;
            return delay_cost + cong_cost + delay_offset_cost + cong_offset_cost;
        } else {
            if (node_in_same_physical_tile(current_node, target_node)) {
                delay_offset_cost = 0.;
                cong_offset_cost = 0.;
                const auto& pin_delays = intra_tile_pin_primitive_pin_delay.at(from_physical_type->index)[from_node_ptc_num];
                auto pin_delay_itr = pin_delays.find(rr_graph.node_ptc_num(target_node));
                if (pin_delay_itr == pin_delays.end()) {
                    // There isn't any intra-cluster path to connect the current OPIN to the SINK, thus it has to outside.
                    // The best estimation we have now, it the minimum intra-cluster delay to the sink. However, this cost is incomplete,
                    // since it does not consider the cost of going outside of the cluster and, then, returning to it.
                    delay_cost = params.criticality * tile_min_cost.at(to_physical_type->index).at(to_node_ptc_num).delay;
                    cong_cost = (1. - params.criticality) * tile_min_cost.at(to_physical_type->index).at(to_node_ptc_num).congestion;
                    return delay_cost + cong_cost;
                } else {
                    delay_cost = params.criticality * pin_delay_itr->second.delay;
                    cong_cost = (1. - params.criticality) * pin_delay_itr->second.congestion;
                }
            } else {
                // Since we don't know which type of wires are accessible from an OPIN inside the cluster, we use
                // distance_based_min_cost to get an estimation of the global cost, and then, add this cost to the tile_min_cost
                // to have an estimation of the cost of getting into a cluster - We don't have any estimation of the cost to get out of the cluster
                int delta_x, delta_y;
                util::get_xy_deltas(current_node, target_node, &delta_x, &delta_y);
                delta_x = abs(delta_x);
                delta_y = abs(delta_y);
                delay_cost = params.criticality * chann_distance_based_min_cost[rr_graph.node_layer(current_node)][to_layer_num][delta_x][delta_y].delay;
                cong_cost = (1. - params.criticality) * chann_distance_based_min_cost[rr_graph.node_layer(current_node)][to_layer_num][delta_x][delta_y].congestion;

                delay_offset_cost = params.criticality * tile_min_cost.at(to_physical_type->index).at(to_node_ptc_num).delay;
                cong_offset_cost = (1. - params.criticality) * tile_min_cost.at(to_physical_type->index).at(to_node_ptc_num).congestion;
            }
            return delay_cost + cong_cost + delay_offset_cost + cong_offset_cost;
        }
    } else if (from_rr_type == IPIN) {
        // we assume that route-through is not enabled.
        VTR_ASSERT(node_in_same_physical_tile(current_node, target_node));
        const auto& pin_delays = intra_tile_pin_primitive_pin_delay.at(from_physical_type->index)[from_node_ptc_num];
        auto pin_delay_itr = pin_delays.find(rr_graph.node_ptc_num(target_node));
        if (pin_delay_itr == pin_delays.end()) {
            delay_cost = std::numeric_limits<float>::max() / 1e12;
            cong_cost = std::numeric_limits<float>::max() / 1e12;
        } else {
            delay_cost = params.criticality * pin_delay_itr->second.delay;
            cong_cost = (1. - params.criticality) * pin_delay_itr->second.congestion;
        }
        return delay_cost + cong_cost;
    } else if (from_rr_type == SOURCE) {
        if (node_in_same_physical_tile(current_node, target_node)) {
            delay_cost = 0.;
            cong_cost = 0.;
            delay_offset_cost = 0.;
            cong_offset_cost = 0.;
        } else {
            int delta_x, delta_y;
            util::get_xy_deltas(current_node, target_node, &delta_x, &delta_y);
            delta_x = abs(delta_x);
            delta_y = abs(delta_y);
            delay_cost = params.criticality * chann_distance_based_min_cost[rr_graph.node_layer(current_node)][to_layer_num][delta_x][delta_y].delay;
            cong_cost = (1. - params.criticality) * chann_distance_based_min_cost[rr_graph.node_layer(current_node)][to_layer_num][delta_x][delta_y].congestion;

            delay_offset_cost = params.criticality * tile_min_cost.at(to_physical_type->index).at(to_node_ptc_num).delay;
            cong_offset_cost = (1. - params.criticality) * tile_min_cost.at(to_physical_type->index).at(to_node_ptc_num).congestion;
        }
        return delay_cost + cong_cost + delay_offset_cost + cong_offset_cost;
    } else {
        VTR_ASSERT(from_rr_type == SINK);
        return (0.);
    }
}

/******** Function Definitions ********/
/* queries the lookahead_map (should have been computed prior to routing) to get the expected cost
 * from the specified source to the specified target */
std::pair<float, float> MapLookahead::get_expected_delay_and_cong(RRNodeId from_node, RRNodeId to_node, const t_conn_cost_params& params, float /*R_upstream*/) const {
    auto& device_ctx = g_vpr_ctx.device();
    auto& rr_graph = device_ctx.rr_graph;

    int delta_x, delta_y;
    int from_layer_num = rr_graph.node_layer(from_node);
    int to_layer_num = rr_graph.node_layer(to_node);
    util::get_xy_deltas(from_node, to_node, &delta_x, &delta_y);
    delta_x = abs(delta_x);
    delta_y = abs(delta_y);

    float expected_delay_cost = std::numeric_limits<float>::infinity();
    float expected_cong_cost = std::numeric_limits<float>::infinity();

    e_rr_type from_type = rr_graph.node_type(from_node);
    if (from_type == SOURCE || from_type == OPIN) {
        //When estimating costs from a SOURCE/OPIN we look-up to find which wire types (and the
        //cost to reach them) in src_opin_delays. Once we know what wire types are
        //reachable, we query the f_wire_cost_map (i.e. the wire lookahead) to get the final
        //delay to reach the sink.

        t_physical_tile_type_ptr from_tile_type = device_ctx.grid.get_physical_type({rr_graph.node_xlow(from_node),
                                                                                     rr_graph.node_ylow(from_node),
                                                                                     from_layer_num});

        auto from_tile_index = std::distance(&device_ctx.physical_tile_types[0], from_tile_type);

        auto from_ptc = rr_graph.node_ptc_num(from_node);

        std::tie(expected_delay_cost, expected_cong_cost) = util::get_cost_from_src_opin(src_opin_delays[from_layer_num][from_tile_index][from_ptc][to_layer_num],
                                                                                         delta_x,
                                                                                         delta_y,
                                                                                         to_layer_num,
                                                                                         get_wire_cost_entry);

        expected_delay_cost *= params.criticality;
        expected_cong_cost *= (1 - params.criticality);

        VTR_ASSERT_SAFE_MSG(std::isfinite(expected_delay_cost),
                            vtr::string_fmt("Lookahead failed to estimate cost from %s: %s",
                                            rr_node_arch_name(from_node, is_flat_).c_str(),
                                            describe_rr_node(rr_graph,
                                                             device_ctx.grid,
                                                             device_ctx.rr_indexed_data,
                                                             from_node,
                                                             is_flat_)
                                                .c_str())
                                .c_str());

    } else if (from_type == CHANX || from_type == CHANY) {
        //When estimating costs from a wire, we directly look-up the result in the wire lookahead (f_wire_cost_map)

        auto from_cost_index = rr_graph.node_cost_index(from_node);
        int from_seg_index = device_ctx.rr_indexed_data[from_cost_index].seg_index;

        VTR_ASSERT(from_seg_index >= 0);

        /* now get the expected cost from our lookahead map */
        util::Cost_Entry cost_entry = get_wire_cost_entry(from_type,
                                                          from_seg_index,
                                                          from_layer_num,
                                                          delta_x,
                                                          delta_y,
                                                          to_layer_num);
        expected_delay_cost = cost_entry.delay;
        expected_cong_cost = cost_entry.congestion;

        VTR_ASSERT_SAFE_MSG(std::isfinite(expected_delay_cost),
                            vtr::string_fmt("Lookahead failed to estimate cost from %s: %s",
                                            rr_node_arch_name(from_node, is_flat_).c_str(),
                                            describe_rr_node(rr_graph,
                                                             device_ctx.grid,
                                                             device_ctx.rr_indexed_data,
                                                             from_node,
                                                             is_flat_)
                                                .c_str())
                                .c_str());
        expected_delay_cost = cost_entry.delay * params.criticality;
        expected_cong_cost = cost_entry.congestion * (1 - params.criticality);
    } else if (from_type == IPIN) { /* Change if you're allowing route-throughs */
        return std::make_pair(0., device_ctx.rr_indexed_data[RRIndexedDataId(SINK_COST_INDEX)].base_cost);
    } else { /* Change this if you want to investigate route-throughs */
        return std::make_pair(0., 0.);
    }

    return std::make_pair(expected_delay_cost, expected_cong_cost);
}

void MapLookahead::compute(const std::vector<t_segment_inf>& segment_inf) {
    vtr::ScopedStartFinishTimer timer("Computing router lookahead map");

    //First compute the delay map when starting from the various wire types
    //(CHANX/CHANY)in the routing architecture
    compute_router_wire_lookahead(segment_inf);

    //Next, compute which wire types are accessible (and the cost to reach them)
    //from the different physical tile type's SOURCEs & OPINs
    this->src_opin_delays = util::compute_router_src_opin_lookahead(is_flat_);

    min_chann_global_cost_map(chann_distance_based_min_cost);
    min_opin_distance_cost_map(src_opin_delays, opin_distance_based_min_cost);
}

void MapLookahead::compute_intra_tile() {
    is_flat_ = true;
    vtr::ScopedStartFinishTimer timer("Computing tile lookahead");
    VTR_ASSERT(intra_tile_pin_primitive_pin_delay.empty());
    VTR_ASSERT(tile_min_cost.empty());

    compute_tiles_lookahead(intra_tile_pin_primitive_pin_delay,
                            tile_min_cost,
                            det_routing_arch_,
                            g_vpr_ctx.device());
}

void MapLookahead::read(const std::string& file) {
    read_router_lookahead(file);

    //Next, compute which wire types are accessible (and the cost to reach them)
    //from the different physical tile type's SOURCEs & OPINs
    this->src_opin_delays = util::compute_router_src_opin_lookahead(is_flat_);

    min_chann_global_cost_map(chann_distance_based_min_cost);
    min_opin_distance_cost_map(src_opin_delays, opin_distance_based_min_cost);
}

void MapLookahead::read_intra_cluster(const std::string& file) {
    vtr::ScopedStartFinishTimer timer("Loading router intra cluster lookahead map");
    is_flat_ = true;
    // Maps related to global resources should not be empty
    VTR_ASSERT(!f_wire_cost_map.empty());
    read_intra_cluster_router_lookahead(intra_tile_pin_primitive_pin_delay,
                                        file);

    const auto& tiles = g_vpr_ctx.device().physical_tile_types;
    for (const auto& tile : tiles) {
        if (is_empty_type(&tile)) {
            continue;
        }
        store_min_cost_to_sinks(tile_min_cost,
                                &tile,
                                intra_tile_pin_primitive_pin_delay);
    }
}

void MapLookahead::write(const std::string& file_name) const {
    if (vtr::check_file_name_extension(file_name, ".csv")) {
        std::vector<int> wire_cost_map_size(f_wire_cost_map.ndims());
        for (size_t i = 0; i < f_wire_cost_map.ndims(); ++i) {
            wire_cost_map_size[i] = static_cast<int>(f_wire_cost_map.dim_size(i));
        }
        dump_readable_router_lookahead_map(file_name, wire_cost_map_size, get_wire_cost_entry);
    } else {
        VTR_ASSERT(vtr::check_file_name_extension(file_name, ".capnp") || vtr::check_file_name_extension(file_name, ".bin"));
        write_router_lookahead(file_name);
    }
}

void MapLookahead::write_intra_cluster(const std::string& file) const {
    write_intra_cluster_router_lookahead(file,
                                         intra_tile_pin_primitive_pin_delay);
}

float MapLookahead::get_opin_distance_min_delay(int physical_tile_idx, int from_layer, int to_layer, int dx, int dy) const {
    return opin_distance_based_min_cost[physical_tile_idx][from_layer][to_layer][dx][dy].delay;
}

/******** Function Definitions ********/

static util::Cost_Entry get_wire_cost_entry(e_rr_type rr_type, int seg_index, int from_layer_num, int delta_x, int delta_y, int to_layer_num) {
    VTR_ASSERT_SAFE(rr_type == CHANX || rr_type == CHANY);

    int chan_index = 0;
    if (rr_type == CHANY) {
        chan_index = 1;
    }

    VTR_ASSERT_SAFE(from_layer_num < (int)f_wire_cost_map.dim_size(0));
    VTR_ASSERT_SAFE(to_layer_num < (int)f_wire_cost_map.dim_size(3));
    VTR_ASSERT_SAFE(delta_x < (int)f_wire_cost_map.dim_size(4));
    VTR_ASSERT_SAFE(delta_y < (int)f_wire_cost_map.dim_size(5));

    return f_wire_cost_map[from_layer_num][chan_index][seg_index][to_layer_num][delta_x][delta_y];
}

static void compute_router_wire_lookahead(const std::vector<t_segment_inf>& segment_inf_vec) {
    vtr::ScopedStartFinishTimer timer("Computing wire lookahead");

    auto& device_ctx = g_vpr_ctx.device();

    auto& grid = device_ctx.grid;

    //Re-allocate
    f_wire_cost_map = t_wire_cost_map({static_cast<unsigned long>(grid.get_num_layers()),
                                       2,
                                       segment_inf_vec.size(),
                                       static_cast<unsigned long>(grid.get_num_layers()),
                                       device_ctx.grid.width(),
                                       device_ctx.grid.height()});

    int longest_seg_length = 0;
    for (const auto& seg_inf : segment_inf_vec) {
        longest_seg_length = std::max(longest_seg_length, seg_inf.length);
    }

    //Profile each wire segment type
    for (int from_layer_num = 0; from_layer_num < grid.get_num_layers(); from_layer_num++) {
        for (const auto& segment_inf : segment_inf_vec) {
            std::map<t_rr_type, std::vector<RRNodeId>> sample_nodes;
            std::vector<e_rr_type> chan_types;
            if (segment_inf.parallel_axis == X_AXIS)
                chan_types.push_back(CHANX);
            else if (segment_inf.parallel_axis == Y_AXIS)
                chan_types.push_back(CHANY);
            else //Both for BOTH_AXIS segments and special segments such as clock_networks we want to search in both directions.
                chan_types.insert(chan_types.end(), {CHANX, CHANY});

            for (e_rr_type chan_type : chan_types) {
                util::t_routing_cost_map routing_cost_map = util::get_routing_cost_map(longest_seg_length,
                                                                                       from_layer_num,
                                                                                       chan_type,
                                                                                       segment_inf,
                                                                                       std::unordered_map<int, std::unordered_set<int>>(),
                                                                                       true);
                if (routing_cost_map.empty()) {
                    continue;
                }

                /* boil down the cost list in routing_cost_map at each coordinate to a representative cost entry and store it in the lookahead
                 * cost map */
                set_lookahead_map_costs(from_layer_num, segment_inf.seg_index, chan_type, routing_cost_map);

                /* fill in missing entries in the lookahead cost map by copying the closest cost entries (cost map was computed based on
                 * a reference coordinate > (0,0) so some entries that represent a cross-chip distance have not been computed) */
                fill_in_missing_lookahead_entries(segment_inf.seg_index, chan_type);
            }
        }
    }
}

/* sets the lookahead cost map entries based on representative cost entries from routing_cost_map */
static void set_lookahead_map_costs(int from_layer_num, int segment_index, e_rr_type chan_type, util::t_routing_cost_map& routing_cost_map) {
    int chan_index = 0;
    if (chan_type == CHANY) {
        chan_index = 1;
    }

    /* set the lookahead cost map entries with a representative cost entry from routing_cost_map */
    for (unsigned to_layer = 0; to_layer < routing_cost_map.dim_size(0); to_layer++) {
        for (unsigned ix = 0; ix < routing_cost_map.dim_size(1); ix++) {
            for (unsigned iy = 0; iy < routing_cost_map.dim_size(2); iy++) {
                util::Expansion_Cost_Entry& expansion_cost_entry = routing_cost_map[to_layer][ix][iy];

                f_wire_cost_map[from_layer_num][chan_index][segment_index][to_layer][ix][iy] = expansion_cost_entry.get_representative_cost_entry(util::e_representative_entry_method::SMALLEST);
            }
        }
    }
}

/* fills in missing lookahead map entries by copying the cost of the closest valid entry */
static void fill_in_missing_lookahead_entries(int segment_index, e_rr_type chan_type) {
    int chan_index = 0;
    if (chan_type == CHANY) {
        chan_index = 1;
    }

    auto& device_ctx = g_vpr_ctx.device();

    /* find missing cost entries and fill them in by copying a nearby cost entry */
    for (int from_layer_num = 0; from_layer_num < device_ctx.grid.get_num_layers(); from_layer_num++) {
        for (int to_layer_num = 0; to_layer_num < device_ctx.grid.get_num_layers(); ++to_layer_num) {
            for (unsigned ix = 0; ix < device_ctx.grid.width(); ix++) {
                for (unsigned iy = 0; iy < device_ctx.grid.height(); iy++) {
                    util::Cost_Entry cost_entry = f_wire_cost_map[from_layer_num][chan_index][segment_index][to_layer_num][ix][iy];

                    if (std::isnan(cost_entry.delay) && std::isnan(cost_entry.congestion)) {
                        util::Cost_Entry copied_entry = get_nearby_cost_entry_average_neighbour(from_layer_num,
                                                                                                static_cast<int>(ix),
                                                                                                static_cast<int>(iy),
                                                                                                to_layer_num,
                                                                                                segment_index,
                                                                                                chan_index);
                        f_wire_cost_map[from_layer_num][chan_index][segment_index][to_layer_num][ix][iy] = copied_entry;
                    }
                }
            }
        }
    }
}

/* returns a cost entry in the f_wire_cost_map that is near the specified coordinates (and preferably towards (0,0)) */
static util::Cost_Entry get_nearby_cost_entry(int from_layer_num, int x, int y, int to_layer_num, int segment_index, int chan_index) {
    /* compute the slope from x,y to 0,0 and then move towards 0,0 by one unit to get the coordinates
     * of the cost entry to be copied */

    //VTR_ASSERT(x > 0 || y > 0); //Asertion fails in practise. TODO: debug

    float slope;
    if (x == 0) {
        slope = 1e12; //just a really large number
    } else if (y == 0) {
        slope = 1e-12; //just a really small number
    } else {
        slope = (float)y / (float)x;
    }

    int copy_x, copy_y;
    if (slope >= 1.0) {
        copy_y = y - 1;
        copy_x = vtr::nint((float)y / slope);
    } else {
        copy_x = x - 1;
        copy_y = vtr::nint((float)x * slope);
    }

    copy_y = std::max(copy_y, 0); //Clip to zero
    copy_x = std::max(copy_x, 0); //Clip to zero

    util::Cost_Entry copy_entry = f_wire_cost_map[from_layer_num][chan_index][segment_index][to_layer_num][copy_x][copy_y];

    /* if the entry to be copied is also empty, recurse */
    if (std::isnan(copy_entry.delay) && std::isnan(copy_entry.congestion)) {
        if (copy_x == 0 && copy_y == 0) {
            copy_entry = util::Cost_Entry(0., 0.); //(0, 0) entry is invalid so set zero to terminate recursion
            // set zero if the source and sink nodes are on the same layer. If they are not, it means that there is no connection from the source node to
            // the other layer. This means that the connection should be set to a very large number
            if (from_layer_num == to_layer_num) {
                copy_entry = util::Cost_Entry(0., 0.);
            } else {
                copy_entry = util::Cost_Entry(std::numeric_limits<float>::max() / 1e12, std::numeric_limits<float>::max() / 1e12);
            }
        } else {
            copy_entry = get_nearby_cost_entry(from_layer_num, copy_x, copy_y, to_layer_num, segment_index, chan_index);
        }
    }

    return copy_entry;
}

<<<<<<< HEAD
/* returns cost entry with the smallest delay */
Cost_Entry Expansion_Cost_Entry::get_smallest_entry() {
    Cost_Entry smallest_entry;

    for (auto entry : this->cost_vector) {
        if (std::isnan(smallest_entry.delay) || entry.delay < smallest_entry.delay) {
            smallest_entry = entry;
        }
    }

    return smallest_entry;
}

/* returns a cost entry that represents the average of all the recorded entries */
Cost_Entry Expansion_Cost_Entry::get_average_entry() {
    float avg_delay = 0;
    float avg_congestion = 0;

    for (auto cost_entry : this->cost_vector) {
        avg_delay += cost_entry.delay;
        avg_congestion += cost_entry.congestion;
    }

    avg_delay /= (float)this->cost_vector.size();
    avg_congestion /= (float)this->cost_vector.size();

    return Cost_Entry(avg_delay, avg_congestion);
}

/* returns a cost entry that represents the geomean of all the recorded entries */
Cost_Entry Expansion_Cost_Entry::get_geomean_entry() {
    float geomean_delay = 0;
    float geomean_cong = 0;
    for (auto cost_entry : this->cost_vector) {
        geomean_delay += log(cost_entry.delay);
        geomean_cong += log(cost_entry.congestion);
    }

    geomean_delay = exp(geomean_delay / (float)this->cost_vector.size());
    geomean_cong = exp(geomean_cong / (float)this->cost_vector.size());

    return Cost_Entry(geomean_delay, geomean_cong);
}

/* returns a cost entry that represents the medial of all recorded entries */
Cost_Entry Expansion_Cost_Entry::get_median_entry() {
    /* find median by binning the delays of all entries and then chosing the bin
     * with the largest number of entries */

    int num_bins = 10;

    /* find entries with smallest and largest delays */
    Cost_Entry min_del_entry;
    Cost_Entry max_del_entry;
    for (auto entry : this->cost_vector) {
        if (std::isnan(min_del_entry.delay) || entry.delay < min_del_entry.delay) {
            min_del_entry = entry;
        }
        if (std::isnan(max_del_entry.delay) || entry.delay > max_del_entry.delay) {
            max_del_entry = entry;
        }
    }

    /* get the bin size */
    float delay_diff = max_del_entry.delay - min_del_entry.delay;
    float bin_size = delay_diff / (float)num_bins;

    /* sort the cost entries into bins */
    std::vector<std::vector<Cost_Entry>> entry_bins(num_bins, std::vector<Cost_Entry>());
    for (auto entry : this->cost_vector) {
        float bin_num = floor((entry.delay - min_del_entry.delay) / bin_size);

        VTR_ASSERT(vtr::nint(bin_num) >= 0 && vtr::nint(bin_num) <= num_bins);
        if (vtr::nint(bin_num) == num_bins) {
            /* largest entry will otherwise have an out-of-bounds bin number */
            bin_num -= 1;
        }
        entry_bins[vtr::nint(bin_num)].push_back(entry);
    }

    /* find the bin with the largest number of elements */
    int largest_bin = 0;
    int largest_size = 0;
    for (int ibin = 0; ibin < num_bins; ibin++) {
        if (entry_bins[ibin].size() > (unsigned)largest_size) {
            largest_bin = ibin;
            largest_size = (unsigned)entry_bins[ibin].size();
        }
    }

    /* get the representative delay of the largest bin */
    Cost_Entry representative_entry = entry_bins[largest_bin][0];

    return representative_entry;
}

/* returns the absolute delta_x and delta_y offset required to reach to_node from from_node */
static void get_xy_deltas(const RRNodeId from_node, const RRNodeId to_node, int* delta_x, int* delta_y) {
    auto& device_ctx = g_vpr_ctx.device();
    const auto& rr_graph = device_ctx.rr_graph;

    e_rr_type from_type = rr_graph.node_type(from_node);
    e_rr_type to_type = rr_graph.node_type(to_node);

    if (!is_chan(from_type) && !is_chan(to_type)) {
        //Alternate formulation for non-channel types
        int from_x = 0;
        int from_y = 0;
        adjust_rr_position(from_node, from_x, from_y);

        int to_x = 0;
        int to_y = 0;
        adjust_rr_position(to_node, to_x, to_y);

        *delta_x = to_x - from_x;
        *delta_y = to_y - from_y;
    } else {
        //Traditional formulation

        /* get chan/seg coordinates of the from/to nodes. seg coordinate is along the wire,
         * chan coordinate is orthogonal to the wire */
        int from_seg_low;
        int from_seg_high;
        int from_chan;
        int to_seg;
        int to_chan;
        if (from_type == CHANY) {
            from_seg_low = rr_graph.node_ylow(from_node);
            from_seg_high = rr_graph.node_yhigh(from_node);
            from_chan = rr_graph.node_xlow(from_node);
            to_seg = rr_graph.node_ylow(to_node);
            to_chan = rr_graph.node_xlow(to_node);
        } else {
            from_seg_low = rr_graph.node_xlow(from_node);
            from_seg_high = rr_graph.node_xhigh(from_node);
            from_chan = rr_graph.node_ylow(from_node);
            to_seg = rr_graph.node_xlow(to_node);
            to_chan = rr_graph.node_ylow(to_node);
        }

        /* now we want to count the minimum number of *channel segments* between the from and to nodes */
        int delta_seg, delta_chan;

        /* orthogonal to wire */
        int no_need_to_pass_by_clb = 0; //if we need orthogonal wires then we don't need to pass by the target CLB along the current wire direction
        if (to_chan > from_chan + 1) {
            /* above */
            delta_chan = to_chan - from_chan;
            no_need_to_pass_by_clb = 1;
        } else if (to_chan < from_chan) {
            /* below */
            delta_chan = from_chan - to_chan + 1;
            no_need_to_pass_by_clb = 1;
        } else {
            /* adjacent to current channel */
            delta_chan = 0;
            no_need_to_pass_by_clb = 0;
        }

        /* along same direction as wire. */
        if (to_seg > from_seg_high) {
            /* ahead */
            delta_seg = to_seg - from_seg_high - no_need_to_pass_by_clb;
        } else if (to_seg < from_seg_low) {
            /* behind */
            delta_seg = from_seg_low - to_seg - no_need_to_pass_by_clb;
        } else {
            /* along the span of the wire */
            delta_seg = 0;
        }

        /* account for wire direction. lookahead map was computed by looking up and to the right starting at INC wires. for targets
         * that are opposite of the wire direction, let's add 1 to delta_seg */
        Direction from_dir = rr_graph.node_direction(from_node);
        if (is_chan(from_type)
            && ((to_seg < from_seg_low && from_dir == Direction::INC) || (to_seg > from_seg_high && from_dir == Direction::DEC))) {
            delta_seg++;
        }

        if (from_type == CHANY) {
            *delta_x = delta_chan;
            *delta_y = delta_seg;
        } else {
            *delta_x = delta_seg;
            *delta_y = delta_chan;
        }
    }

    VTR_ASSERT_SAFE(std::abs(*delta_x) < (int)device_ctx.grid.width());
    VTR_ASSERT_SAFE(std::abs(*delta_y) < (int)device_ctx.grid.height());
}

static void adjust_rr_position(const RRNodeId rr, int& x, int& y) {
    auto& device_ctx = g_vpr_ctx.device();
    const auto& rr_graph = device_ctx.rr_graph;

    e_rr_type rr_type = rr_graph.node_type(rr);

    if (is_chan(rr_type)) {
        adjust_rr_wire_position(rr, x, y);
    } else if (is_pin(rr_type)) {
        adjust_rr_pin_position(rr, x, y);
    } else {
        VTR_ASSERT_SAFE(is_src_sink(rr_type));
        adjust_rr_src_sink_position(rr, x, y);
    }
}

static void adjust_rr_pin_position(const RRNodeId rr, int& x, int& y) {
    /*
     * VPR uses a co-ordinate system where wires above and to the right of a block
     * are at the same location as the block:
     *
     *
     *       <-----------C
     *    D
     *    |  +---------+  ^
     *    |  |         |  |
     *    |  |  (1,1)  |  |
     *    |  |         |  |
     *    V  +---------+  |
     *                    A
     *     B----------->
     *
     * So wires are located as follows:
     *
     *      A: (1, 1) CHANY
     *      B: (1, 0) CHANX
     *      C: (1, 1) CHANX
     *      D: (0, 1) CHANY
     *
     * But all pins incident on the surrounding channels
     * would be at (1,1) along with a relevant side.
     *
     * In the following, we adjust the positions of pins to
     * account for the channel they are incident too.
     *
     * Note that blocks at (0,*) such as IOs, may have (unconnected)
     * pins on the left side, so we also clip the minimum x to zero.
     * Similarly for blocks at (*,0) we clip the minimum y to zero.
     */
    auto& device_ctx = g_vpr_ctx.device();
    auto& rr_graph = device_ctx.rr_graph;

    VTR_ASSERT_SAFE(is_pin(rr_graph.node_type(rr)));
    VTR_ASSERT_SAFE(rr_graph.node_xlow(rr) == rr_graph.node_xhigh(rr));
    VTR_ASSERT_SAFE(rr_graph.node_ylow(rr) == rr_graph.node_yhigh(rr));

    x = rr_graph.node_xlow(rr);
    y = rr_graph.node_ylow(rr);

    /* Use the first side we can find
     * Note that this may NOT return an accurate coordinate
     * when a rr node appears on different sides
     * However, current test show that the simple strategy provides
     * a good trade-off between runtime and quality of results
     */
    e_side rr_side = NUM_2D_SIDES;
    for (const e_side& candidate_side : TOTAL_2D_SIDES) {
        if (rr_graph.is_node_on_specific_side(rr, candidate_side)) {
            rr_side = candidate_side;
            break;
        }
    }
    VTR_ASSERT_SAFE(NUM_2D_SIDES != rr_side);

    if (rr_side == LEFT) {
        x -= 1;
        x = std::max(x, 0);
    } else if (rr_side == BOTTOM && y > 0) {
        y -= 1;
        y = std::max(y, 0);
    }
}

static void adjust_rr_wire_position(const RRNodeId rr, int& x, int& y) {
    auto& device_ctx = g_vpr_ctx.device();
    const auto& rr_graph = device_ctx.rr_graph;

    VTR_ASSERT_SAFE(is_chan(rr_graph.node_type(rr)));

    Direction rr_dir = rr_graph.node_direction(rr);

    if (rr_dir == Direction::DEC) {
        x = rr_graph.node_xhigh(rr);
        y = rr_graph.node_yhigh(rr);
    } else if (rr_dir == Direction::INC) {
        x = rr_graph.node_xlow(rr);
        y = rr_graph.node_ylow(rr);
    } else {
        VTR_ASSERT_SAFE(rr_dir == Direction::BIDIR);
        //Not sure what to do here...
        //Try average for now.
        x = vtr::nint((rr_graph.node_xlow(rr) + rr_graph.node_xhigh(rr)) / 2.);
        y = vtr::nint((rr_graph.node_ylow(rr) + rr_graph.node_yhigh(rr)) / 2.);
    }
}

static void adjust_rr_src_sink_position(const RRNodeId rr, int& x, int& y) {
    //SOURCE/SINK nodes assume the full dimensions of their
    //associated block
    //
    //Use the average position.
    auto& device_ctx = g_vpr_ctx.device();
    const auto& rr_graph = device_ctx.rr_graph;

    VTR_ASSERT_SAFE(is_src_sink(rr_graph.node_type(rr)));

    x = vtr::nint((rr_graph.node_xlow(rr) + rr_graph.node_xhigh(rr)) / 2.);
    y = vtr::nint((rr_graph.node_ylow(rr) + rr_graph.node_yhigh(rr)) / 2.);
}

static void print_wire_cost_map(int layer_num, const std::vector<t_segment_inf>& segment_inf) {
    auto& device_ctx = g_vpr_ctx.device();

    for (size_t chan_index = 0; chan_index < f_wire_cost_map.dim_size(1); chan_index++) {
        for (size_t iseg = 0; iseg < f_wire_cost_map.dim_size(2); iseg++) {
            vtr::printf("Seg %d (%s, length %d) %d\n",
                        iseg,
                        segment_inf[iseg].name.c_str(),
                        segment_inf[iseg].length,
                        chan_index);
            for (size_t iy = 0; iy < device_ctx.grid.height(); iy++) {
                for (size_t ix = 0; ix < device_ctx.grid.width(); ix++) {
                    for (int to_layer_num = 0; to_layer_num < device_ctx.grid.get_num_layers(); ++to_layer_num) {
                        vtr::printf("%2d,%2d,%2d: %10.3g\t", ix, iy, to_layer_num, f_wire_cost_map[layer_num][chan_index][iseg][to_layer_num][ix][iy].delay);
                    }
                }
                vtr::printf("\n");
=======
static util::Cost_Entry get_nearby_cost_entry_average_neighbour(int from_layer_num,
                                                                int missing_dx,
                                                                int missing_dy,
                                                                int to_layer_num,
                                                                int segment_index,
                                                                int chan_index) {
    // Make sure that the given loaction doesn't have a valid entry
    VTR_ASSERT(std::isnan(f_wire_cost_map[from_layer_num][chan_index][segment_index][to_layer_num][missing_dx][missing_dy].delay));
    VTR_ASSERT(std::isnan(f_wire_cost_map[from_layer_num][chan_index][segment_index][to_layer_num][missing_dx][missing_dy].congestion));

    int neighbour_num = 0;                  // Number of neighbours with valid entry
    float neighbour_delay_sum = 0;          // Acc of valid delay costs
    float neighbour_cong_sum = 0;           // Acc of valid congestion costs
    std::array<int, 3> window = {-1, 0, 1}; // Average window size
    for (int dx : window) {
        int neighbour_x = missing_dx + dx;
        if (neighbour_x < 0 || neighbour_x >= (int)f_wire_cost_map.dim_size(4)) {
            continue;
        }
        for (int dy : window) {
            int neighbour_y = missing_dy + dy;
            if (neighbour_y < 0 || neighbour_y >= (int)f_wire_cost_map.dim_size(5)) {
                continue;
>>>>>>> 445e6d00
            }
            util::Cost_Entry copy_entry = f_wire_cost_map[from_layer_num][chan_index][segment_index][to_layer_num][neighbour_x][neighbour_y];
            if (std::isnan(copy_entry.delay) || std::isnan(copy_entry.congestion)) {
                continue;
            }
            neighbour_delay_sum += copy_entry.delay;
            neighbour_cong_sum += copy_entry.congestion;
            neighbour_num += 1;
        }
    }

    // Store the average only if there are enough number of neighbours with valid entry
    if (neighbour_num >= VALID_NEIGHBOR_NUMBER) {
        return {neighbour_delay_sum / static_cast<float>(neighbour_num),
                neighbour_cong_sum / static_cast<float>(neighbour_num)};
    } else {
        // If there are not enough neighbours with valid entry, retrieve to the previous way of getting the missing cost
        return get_nearby_cost_entry(from_layer_num, missing_dx, missing_dy, to_layer_num, segment_index, chan_index);
    }
}

static void compute_tiles_lookahead(std::unordered_map<int, util::t_ipin_primitive_sink_delays>& intra_tile_pin_primitive_pin_delay,
                                    std::unordered_map<int, std::unordered_map<int, util::Cost_Entry>>& tile_min_cost,
                                    const t_det_routing_arch& det_routing_arch,
                                    const DeviceContext& device_ctx) {
    const auto& tiles = device_ctx.physical_tile_types;

    for (const auto& tile : tiles) {
        if (is_empty_type(&tile)) {
            continue;
        }

        compute_tile_lookahead(intra_tile_pin_primitive_pin_delay,
                               &tile,
                               det_routing_arch,
                               device_ctx.delayless_switch_idx);
        store_min_cost_to_sinks(tile_min_cost,
                                &tile,
                                intra_tile_pin_primitive_pin_delay);
    }
}

static void compute_tile_lookahead(std::unordered_map<int, util::t_ipin_primitive_sink_delays>& intra_tile_pin_primitive_pin_delay,
                                   t_physical_tile_type_ptr physical_tile,
                                   const t_det_routing_arch& det_routing_arch,
                                   const int delayless_switch) {
    RRGraphBuilder rr_graph_builder;
    int layer = 0;
    int x = 1;
    int y = 1;
    build_tile_rr_graph(rr_graph_builder,
                        det_routing_arch,
                        physical_tile,
                        layer,
                        x,
                        y,
                        delayless_switch);

    RRGraphView rr_graph{rr_graph_builder.rr_nodes(),
                         rr_graph_builder.node_lookup(),
                         rr_graph_builder.rr_node_metadata(),
                         rr_graph_builder.rr_edge_metadata(),
                         g_vpr_ctx.device().rr_indexed_data,
                         g_vpr_ctx.device().rr_rc_data,
                         rr_graph_builder.rr_segments(),
                         rr_graph_builder.rr_switch()};

    util::t_ipin_primitive_sink_delays pin_delays = util::compute_intra_tile_dijkstra(rr_graph,
                                                                                      physical_tile,
                                                                                      layer,
                                                                                      x,
                                                                                      y);

    auto insert_res = intra_tile_pin_primitive_pin_delay.insert(std::make_pair(physical_tile->index, pin_delays));
    VTR_ASSERT(insert_res.second);

    rr_graph_builder.clear();
}

static void store_min_cost_to_sinks(std::unordered_map<int, std::unordered_map<int, util::Cost_Entry>>& tile_min_cost,
                                    t_physical_tile_type_ptr physical_tile,
                                    const std::unordered_map<int, util::t_ipin_primitive_sink_delays>& intra_tile_pin_primitive_pin_delay) {
    const auto& tile_pin_delays = intra_tile_pin_primitive_pin_delay.at(physical_tile->index);
    std::unordered_map<int, util::Cost_Entry> min_cost_map;
    for (auto& primitive_sink_pair : physical_tile->primitive_class_inf) {
        int primitive_sink = primitive_sink_pair.first;
        auto min_cost = util::Cost_Entry(std::numeric_limits<float>::max() / 1e12,
                                         std::numeric_limits<float>::max() / 1e12);

        for (int pin_physical_num = 0; pin_physical_num < physical_tile->num_pins; pin_physical_num++) {
            if (get_pin_type_from_pin_physical_num(physical_tile, pin_physical_num) != e_pin_type::RECEIVER) {
                continue;
            }
            const auto& pin_delays = tile_pin_delays[pin_physical_num];
            if (pin_delays.find(primitive_sink) != pin_delays.end()) {
                auto pin_cost = pin_delays.at(primitive_sink);
                if (pin_cost.delay < min_cost.delay) {
                    min_cost = pin_cost;
                }
            }
        }
        auto insert_res = min_cost_map.insert(std::make_pair(primitive_sink, min_cost));
        VTR_ASSERT(insert_res.second);
    }

    auto insert_res = tile_min_cost.insert(std::make_pair(physical_tile->index, min_cost_map));
    VTR_ASSERT(insert_res.second);
}

static void min_chann_global_cost_map(vtr::NdMatrix<util::Cost_Entry, 4>& distance_min_cost) {
    int num_layers = g_vpr_ctx.device().grid.get_num_layers();
    int width = (int)g_vpr_ctx.device().grid.width();
    int height = (int)g_vpr_ctx.device().grid.height();
    distance_min_cost.resize({static_cast<unsigned long>(num_layers),
                              static_cast<unsigned long>(num_layers),
                              static_cast<unsigned long>(width),
                              static_cast<unsigned long>(height)});

    for (int from_layer_num = 0; from_layer_num < num_layers; from_layer_num++) {
        for (int to_layer_num = 0; to_layer_num < num_layers; to_layer_num++) {
            for (int dx = 0; dx < width; dx++) {
                for (int dy = 0; dy < height; dy++) {
                    util::Cost_Entry min_cost(std::numeric_limits<float>::max(), std::numeric_limits<float>::max());
                    for (int chan_idx = 0; chan_idx < (int)f_wire_cost_map.dim_size(1); chan_idx++) {
                        for (int seg_idx = 0; seg_idx < (int)f_wire_cost_map.dim_size(2); seg_idx++) {
                            auto cost = util::Cost_Entry(f_wire_cost_map[from_layer_num][chan_idx][seg_idx][to_layer_num][dx][dy].delay,
                                                         f_wire_cost_map[from_layer_num][chan_idx][seg_idx][to_layer_num][dx][dy].congestion);
                            if (cost.delay < min_cost.delay) {
                                min_cost.delay = cost.delay;
                                min_cost.congestion = cost.congestion;
                            }
                        }
                    }
                    distance_min_cost[from_layer_num][to_layer_num][dx][dy] = min_cost;
                }
            }
        }
    }
}

static void min_opin_distance_cost_map(const util::t_src_opin_delays& src_opin_delays, vtr::NdMatrix<util::Cost_Entry, 5>& distance_min_cost) {
    /**
     * This function calculates and stores the minimum cost to reach a point on layer `n_sink`, which is `dx` and `dy` further from the current point
     * on layer `n_source` and is located on physical tile type `t`. To compute this cost, the function iterates over all output pins of tile `t`,
     * and for each pin, iterates over all segment types accessible by it. It then determines and stores the minimum cost to the destination point.
     * "src_opin_delays" stores the routing segments accessible by each OPIN of each physical type on each layer. After getting the accessible segment types,
     * "get_wire_cost_entry" is called to get the cost from that segment type to the destination point.
     */
    int num_tile_types = g_vpr_ctx.device().physical_tile_types.size();
    int num_layers = g_vpr_ctx.device().grid.get_num_layers();
    int width = (int)g_vpr_ctx.device().grid.width();
    int height = (int)g_vpr_ctx.device().grid.height();
    distance_min_cost.resize({static_cast<unsigned long>(num_tile_types),
                              static_cast<unsigned long>(num_layers),
                              static_cast<unsigned long>(num_layers),
                              static_cast<unsigned long>(width),
                              static_cast<unsigned long>(height)});

    for (int tile_type_idx = 0; tile_type_idx < num_tile_types; tile_type_idx++) {
        for (int from_layer_num = 0; from_layer_num < num_layers; from_layer_num++) {
            for (int to_layer_num = 0; to_layer_num < num_layers; to_layer_num++) {
                for (int dx = 0; dx < width; dx++) {
                    for (int dy = 0; dy < height; dy++) {
                        util::Cost_Entry min_cost(std::numeric_limits<float>::infinity(), std::numeric_limits<float>::infinity());
                        for (const auto& tile_opin_map : src_opin_delays[from_layer_num][tile_type_idx]) {
                            float expected_delay_cost = std::numeric_limits<float>::infinity();
                            float expected_cong_cost = std::numeric_limits<float>::infinity();

                            for (const auto& layer_src_opin_delay_map : tile_opin_map) {
                                float layer_expected_delay_cost = std::numeric_limits<float>::infinity();
                                float layer_expected_cong_cost = std::numeric_limits<float>::infinity();
                                if (layer_src_opin_delay_map.empty()) {
                                    layer_expected_delay_cost = std::numeric_limits<float>::max() / 1e12;
                                    layer_expected_cong_cost = std::numeric_limits<float>::max() / 1e12;
                                } else {
                                    for (const auto& kv : layer_src_opin_delay_map) {
                                        const util::t_reachable_wire_inf& reachable_wire_inf = kv.second;
                                        if (reachable_wire_inf.wire_rr_type == SINK) {
                                            continue;
                                        }
                                        util::Cost_Entry wire_cost_entry;

                                        wire_cost_entry = get_wire_cost_entry(reachable_wire_inf.wire_rr_type,
                                                                              reachable_wire_inf.wire_seg_index,
                                                                              reachable_wire_inf.layer_number,
                                                                              dx,
                                                                              dy,
                                                                              to_layer_num);

                                        float this_delay_cost = reachable_wire_inf.delay + wire_cost_entry.delay;
                                        float this_cong_cost = reachable_wire_inf.congestion + wire_cost_entry.congestion;

                                        layer_expected_delay_cost = std::min(layer_expected_delay_cost, this_delay_cost);
                                        layer_expected_cong_cost = std::min(layer_expected_cong_cost, this_cong_cost);
                                    }
                                }
                                expected_delay_cost = std::min(expected_delay_cost, layer_expected_delay_cost);
                                expected_cong_cost = std::min(expected_cong_cost, layer_expected_cong_cost);
                            }

                            if (expected_delay_cost < min_cost.delay) {
                                min_cost.delay = expected_delay_cost;
                                min_cost.congestion = expected_cong_cost;
                            }
                        }
                        distance_min_cost[tile_type_idx][from_layer_num][to_layer_num][dx][dy] = min_cost;
                    }
                }
            }
        }
    }
}

//
// When writing capnp targetted serialization, always allow compilation when
// VTR_ENABLE_CAPNPROTO=OFF.  Generally this means throwing an exception
// instead.
//
#ifndef VTR_ENABLE_CAPNPROTO

#    define DISABLE_ERROR                               \
        "is disabled because VTR_ENABLE_CAPNPROTO=OFF." \
        "Re-compile with CMake option VTR_ENABLE_CAPNPROTO=ON to enable."

void read_router_lookahead(const std::string& /*file*/) {
    VPR_THROW(VPR_ERROR_PLACE, "MapLookahead::read_router_lookahead " DISABLE_ERROR);
}

void write_router_lookahead(const std::string& /*file*/) {
    VPR_THROW(VPR_ERROR_PLACE, "MapLookahead::write_router_lookahead " DISABLE_ERROR);
}

static void read_intra_cluster_router_lookahead(std::unordered_map<int, util::t_ipin_primitive_sink_delays>& /*intra_tile_pin_primitive_pin_delay*/,
                                                const std::string& /*file*/) {
    VPR_THROW(VPR_ERROR_PLACE, "MapLookahead::read_intra_cluster_router_lookahead " DISABLE_ERROR);
}

static void write_intra_cluster_router_lookahead(const std::string& /*file*/,
                                                 const std::unordered_map<int, util::t_ipin_primitive_sink_delays>& /*intra_tile_pin_primitive_pin_delay*/) {
    VPR_THROW(VPR_ERROR_PLACE, "MapLookahead::write_intra_cluster_router_lookahead " DISABLE_ERROR);
}

#else /* VTR_ENABLE_CAPNPROTO */

static void ToCostEntry(util::Cost_Entry* out, const VprMapCostEntry::Reader& in) {
    out->delay = in.getDelay();
    out->congestion = in.getCongestion();
}

static void FromCostEntry(VprMapCostEntry::Builder* out, const util::Cost_Entry& in) {
    out->setDelay(in.delay);
    out->setCongestion(in.congestion);
}

static void toIntEntry(std::vector<int>& out,
                       int idx,
                       const int& cost) {
    out[idx] = cost;
}

static void fromIntEntry(::capnp::List<int64_t, ::capnp::Kind::PRIMITIVE>::Builder& out,
                         int idx,
                         const int& cost) {
    out.set(idx, cost);
}

static void toPairEntry(std::unordered_map<int, util::Cost_Entry>& map_out,
                        const int& key,
                        const VprMapCostEntry::Reader& cap_cost) {
    VTR_ASSERT(map_out.find(key) == map_out.end());
    util::Cost_Entry cost(cap_cost.getDelay(), cap_cost.getCongestion());
    map_out[key] = cost;
}

static void fromPairEntry(::capnp::List<int64_t, ::capnp::Kind::PRIMITIVE>::Builder& out_key,
                          ::capnp::List<::VprMapCostEntry, ::capnp::Kind::STRUCT>::Builder& out_val,
                          int flat_idx,
                          const int& key,
                          const util::Cost_Entry& cost) {
    out_key.set(flat_idx, key);
    out_val[flat_idx].setDelay(cost.delay);
    out_val[flat_idx].setCongestion(cost.congestion);
}

static void getIntraClusterArrayFlatSize(int& num_tile_types,
                                         int& num_pins,
                                         int& num_sinks,
                                         const std::unordered_map<int, util::t_ipin_primitive_sink_delays>& intra_tile_pin_primitive_pin_delay) {
    const auto& physical_tile_types = g_vpr_ctx.device().physical_tile_types;
    num_tile_types = (int)physical_tile_types.size();

    num_pins = 0;
    for (const auto& tile_type : intra_tile_pin_primitive_pin_delay) {
        num_pins += (int)tile_type.second.size();
    }

    num_sinks = 0;
    for (const auto& tile_type : intra_tile_pin_primitive_pin_delay) {
        for (const auto& pin_sink : tile_type.second) {
            num_sinks += (int)pin_sink.size();
        }
    }
}

static void read_intra_cluster_router_lookahead(std::unordered_map<int, util::t_ipin_primitive_sink_delays>& intra_tile_pin_primitive_pin_delay,
                                                const std::string& file) {
    MmapFile f(file);

    /* Increase reader limit to 1G words to allow for large files. */
    ::capnp::ReaderOptions opts = default_large_capnp_opts();
    ::capnp::FlatArrayMessageReader reader(f.getData(), opts);

    auto map = reader.getRoot<VprIntraClusterLookahead>();

    std::vector<int> physical_tile_num_pin_arr;
    toVector<int64_t, int>(physical_tile_num_pin_arr,
                           map.getPhysicalTileNumPins(),
                           toIntEntry);

    std::vector<int> pin_num_sink_arr;
    toVector<int64_t, int>(pin_num_sink_arr,
                           map.getPinNumSinks(),
                           toIntEntry);

    int num_seen_pair = 0;
    int num_seen_pin = 0;
    for (int physical_tile_idx = 0; physical_tile_idx < (int)physical_tile_num_pin_arr.size(); physical_tile_idx++) {
        int num_pins = physical_tile_num_pin_arr[physical_tile_idx];
        util::t_ipin_primitive_sink_delays tile_pin_sink_cost_map(num_pins);

        for (int pin_num = 0; pin_num < num_pins; pin_num++) {
            std::unordered_map<int, util::Cost_Entry> pin_sink_cost_map;
            toUnorderedMap<int64_t, VprMapCostEntry, int, util::Cost_Entry>(pin_sink_cost_map,
                                                                            num_seen_pair,
                                                                            num_seen_pair + pin_num_sink_arr[num_seen_pin],
                                                                            map.getPinSinks(),
                                                                            map.getPinSinkCosts(),
                                                                            toPairEntry);
            tile_pin_sink_cost_map[pin_num] = pin_sink_cost_map;
            num_seen_pair += (int)pin_sink_cost_map.size();
            VTR_ASSERT((int)pin_sink_cost_map.size() == pin_num_sink_arr[num_seen_pin]);
            ++num_seen_pin;
        }
        intra_tile_pin_primitive_pin_delay[physical_tile_idx] = tile_pin_sink_cost_map;
    }
}

static void write_intra_cluster_router_lookahead(const std::string& file,
                                                 const std::unordered_map<int, util::t_ipin_primitive_sink_delays>& intra_tile_pin_primitive_pin_delay) {
    ::capnp::MallocMessageBuilder builder;

    auto vpr_intra_cluster_lookahead_builder = builder.initRoot<VprIntraClusterLookahead>();

    int num_tile_types, num_pins, num_sinks;
    getIntraClusterArrayFlatSize(num_tile_types,
                                 num_pins,
                                 num_sinks,
                                 intra_tile_pin_primitive_pin_delay);

    std::vector<int> physical_tile_num_pin_arr(num_tile_types, 0);
    {
        for (const auto& physical_type : intra_tile_pin_primitive_pin_delay) {
            int physical_type_idx = physical_type.first;
            physical_tile_num_pin_arr[physical_type_idx] = (int)physical_type.second.size();
        }

        ::capnp::List<int64_t>::Builder physical_tile_num_pin_arr_builder = vpr_intra_cluster_lookahead_builder.initPhysicalTileNumPins(num_tile_types);
        fromVector<int64_t, int>(physical_tile_num_pin_arr_builder,
                                 physical_tile_num_pin_arr,
                                 fromIntEntry);
    }

    std::vector<int> pin_num_sink_arr(num_pins, 0);
    {
        int num_seen_pin = 0;
        for (int physical_tile_idx = 0; physical_tile_idx < num_tile_types; ++physical_tile_idx) {
            if (intra_tile_pin_primitive_pin_delay.find(physical_tile_idx) == intra_tile_pin_primitive_pin_delay.end()) {
                continue;
            }
            for (const auto& pin_sinks : intra_tile_pin_primitive_pin_delay.at(physical_tile_idx)) {
                pin_num_sink_arr[num_seen_pin] = (int)pin_sinks.size();
                ++num_seen_pin;
            }
        }
        ::capnp::List<int64_t>::Builder pin_num_sink_arr_builder = vpr_intra_cluster_lookahead_builder.initPinNumSinks(num_pins);
        fromVector<int64_t, int>(pin_num_sink_arr_builder,
                                 pin_num_sink_arr,
                                 fromIntEntry);
    }

    {
        ::capnp::List<int64_t>::Builder pin_sink_arr_builder = vpr_intra_cluster_lookahead_builder.initPinSinks(num_sinks);
        ::capnp::List<VprMapCostEntry>::Builder pin_sink_cost_builder = vpr_intra_cluster_lookahead_builder.initPinSinkCosts(num_sinks);

        int num_seen_pin = 0;
        for (int physical_tile_idx = 0; physical_tile_idx < num_tile_types; ++physical_tile_idx) {
            for (int pin_num = 0; pin_num < physical_tile_num_pin_arr[physical_tile_idx]; ++pin_num) {
                const std::unordered_map<int, util::Cost_Entry>& pin_sinks = intra_tile_pin_primitive_pin_delay.at(physical_tile_idx).at(pin_num);
                FromUnorderedMap<int64_t, VprMapCostEntry, int, util::Cost_Entry>(
                    pin_sink_arr_builder,
                    pin_sink_cost_builder,
                    num_seen_pin,
                    pin_sinks,
                    fromPairEntry);
                num_seen_pin += (int)pin_sinks.size();
            }
        }
    }

    writeMessageToFile(file, &builder);
}

void read_router_lookahead(const std::string& file) {
    vtr::ScopedStartFinishTimer timer("Loading router wire lookahead map");
    MmapFile f(file);

    /* Increase reader limit to 1G words to allow for large files. */
    ::capnp::ReaderOptions opts = default_large_capnp_opts();
    ::capnp::FlatArrayMessageReader reader(f.getData(), opts);

    auto map = reader.getRoot<VprMapLookahead>();

    ToNdMatrix<6, VprMapCostEntry, util::Cost_Entry>(&f_wire_cost_map, map.getCostMap(), ToCostEntry);
}

void write_router_lookahead(const std::string& file) {
    ::capnp::MallocMessageBuilder builder;

    auto map = builder.initRoot<VprMapLookahead>();

    auto cost_map = map.initCostMap();
    FromNdMatrix<6, VprMapCostEntry, util::Cost_Entry>(&cost_map, f_wire_cost_map, FromCostEntry);

    writeMessageToFile(file, &builder);
}

#endif<|MERGE_RESOLUTION|>--- conflicted
+++ resolved
@@ -649,337 +649,6 @@
     return copy_entry;
 }
 
-<<<<<<< HEAD
-/* returns cost entry with the smallest delay */
-Cost_Entry Expansion_Cost_Entry::get_smallest_entry() {
-    Cost_Entry smallest_entry;
-
-    for (auto entry : this->cost_vector) {
-        if (std::isnan(smallest_entry.delay) || entry.delay < smallest_entry.delay) {
-            smallest_entry = entry;
-        }
-    }
-
-    return smallest_entry;
-}
-
-/* returns a cost entry that represents the average of all the recorded entries */
-Cost_Entry Expansion_Cost_Entry::get_average_entry() {
-    float avg_delay = 0;
-    float avg_congestion = 0;
-
-    for (auto cost_entry : this->cost_vector) {
-        avg_delay += cost_entry.delay;
-        avg_congestion += cost_entry.congestion;
-    }
-
-    avg_delay /= (float)this->cost_vector.size();
-    avg_congestion /= (float)this->cost_vector.size();
-
-    return Cost_Entry(avg_delay, avg_congestion);
-}
-
-/* returns a cost entry that represents the geomean of all the recorded entries */
-Cost_Entry Expansion_Cost_Entry::get_geomean_entry() {
-    float geomean_delay = 0;
-    float geomean_cong = 0;
-    for (auto cost_entry : this->cost_vector) {
-        geomean_delay += log(cost_entry.delay);
-        geomean_cong += log(cost_entry.congestion);
-    }
-
-    geomean_delay = exp(geomean_delay / (float)this->cost_vector.size());
-    geomean_cong = exp(geomean_cong / (float)this->cost_vector.size());
-
-    return Cost_Entry(geomean_delay, geomean_cong);
-}
-
-/* returns a cost entry that represents the medial of all recorded entries */
-Cost_Entry Expansion_Cost_Entry::get_median_entry() {
-    /* find median by binning the delays of all entries and then chosing the bin
-     * with the largest number of entries */
-
-    int num_bins = 10;
-
-    /* find entries with smallest and largest delays */
-    Cost_Entry min_del_entry;
-    Cost_Entry max_del_entry;
-    for (auto entry : this->cost_vector) {
-        if (std::isnan(min_del_entry.delay) || entry.delay < min_del_entry.delay) {
-            min_del_entry = entry;
-        }
-        if (std::isnan(max_del_entry.delay) || entry.delay > max_del_entry.delay) {
-            max_del_entry = entry;
-        }
-    }
-
-    /* get the bin size */
-    float delay_diff = max_del_entry.delay - min_del_entry.delay;
-    float bin_size = delay_diff / (float)num_bins;
-
-    /* sort the cost entries into bins */
-    std::vector<std::vector<Cost_Entry>> entry_bins(num_bins, std::vector<Cost_Entry>());
-    for (auto entry : this->cost_vector) {
-        float bin_num = floor((entry.delay - min_del_entry.delay) / bin_size);
-
-        VTR_ASSERT(vtr::nint(bin_num) >= 0 && vtr::nint(bin_num) <= num_bins);
-        if (vtr::nint(bin_num) == num_bins) {
-            /* largest entry will otherwise have an out-of-bounds bin number */
-            bin_num -= 1;
-        }
-        entry_bins[vtr::nint(bin_num)].push_back(entry);
-    }
-
-    /* find the bin with the largest number of elements */
-    int largest_bin = 0;
-    int largest_size = 0;
-    for (int ibin = 0; ibin < num_bins; ibin++) {
-        if (entry_bins[ibin].size() > (unsigned)largest_size) {
-            largest_bin = ibin;
-            largest_size = (unsigned)entry_bins[ibin].size();
-        }
-    }
-
-    /* get the representative delay of the largest bin */
-    Cost_Entry representative_entry = entry_bins[largest_bin][0];
-
-    return representative_entry;
-}
-
-/* returns the absolute delta_x and delta_y offset required to reach to_node from from_node */
-static void get_xy_deltas(const RRNodeId from_node, const RRNodeId to_node, int* delta_x, int* delta_y) {
-    auto& device_ctx = g_vpr_ctx.device();
-    const auto& rr_graph = device_ctx.rr_graph;
-
-    e_rr_type from_type = rr_graph.node_type(from_node);
-    e_rr_type to_type = rr_graph.node_type(to_node);
-
-    if (!is_chan(from_type) && !is_chan(to_type)) {
-        //Alternate formulation for non-channel types
-        int from_x = 0;
-        int from_y = 0;
-        adjust_rr_position(from_node, from_x, from_y);
-
-        int to_x = 0;
-        int to_y = 0;
-        adjust_rr_position(to_node, to_x, to_y);
-
-        *delta_x = to_x - from_x;
-        *delta_y = to_y - from_y;
-    } else {
-        //Traditional formulation
-
-        /* get chan/seg coordinates of the from/to nodes. seg coordinate is along the wire,
-         * chan coordinate is orthogonal to the wire */
-        int from_seg_low;
-        int from_seg_high;
-        int from_chan;
-        int to_seg;
-        int to_chan;
-        if (from_type == CHANY) {
-            from_seg_low = rr_graph.node_ylow(from_node);
-            from_seg_high = rr_graph.node_yhigh(from_node);
-            from_chan = rr_graph.node_xlow(from_node);
-            to_seg = rr_graph.node_ylow(to_node);
-            to_chan = rr_graph.node_xlow(to_node);
-        } else {
-            from_seg_low = rr_graph.node_xlow(from_node);
-            from_seg_high = rr_graph.node_xhigh(from_node);
-            from_chan = rr_graph.node_ylow(from_node);
-            to_seg = rr_graph.node_xlow(to_node);
-            to_chan = rr_graph.node_ylow(to_node);
-        }
-
-        /* now we want to count the minimum number of *channel segments* between the from and to nodes */
-        int delta_seg, delta_chan;
-
-        /* orthogonal to wire */
-        int no_need_to_pass_by_clb = 0; //if we need orthogonal wires then we don't need to pass by the target CLB along the current wire direction
-        if (to_chan > from_chan + 1) {
-            /* above */
-            delta_chan = to_chan - from_chan;
-            no_need_to_pass_by_clb = 1;
-        } else if (to_chan < from_chan) {
-            /* below */
-            delta_chan = from_chan - to_chan + 1;
-            no_need_to_pass_by_clb = 1;
-        } else {
-            /* adjacent to current channel */
-            delta_chan = 0;
-            no_need_to_pass_by_clb = 0;
-        }
-
-        /* along same direction as wire. */
-        if (to_seg > from_seg_high) {
-            /* ahead */
-            delta_seg = to_seg - from_seg_high - no_need_to_pass_by_clb;
-        } else if (to_seg < from_seg_low) {
-            /* behind */
-            delta_seg = from_seg_low - to_seg - no_need_to_pass_by_clb;
-        } else {
-            /* along the span of the wire */
-            delta_seg = 0;
-        }
-
-        /* account for wire direction. lookahead map was computed by looking up and to the right starting at INC wires. for targets
-         * that are opposite of the wire direction, let's add 1 to delta_seg */
-        Direction from_dir = rr_graph.node_direction(from_node);
-        if (is_chan(from_type)
-            && ((to_seg < from_seg_low && from_dir == Direction::INC) || (to_seg > from_seg_high && from_dir == Direction::DEC))) {
-            delta_seg++;
-        }
-
-        if (from_type == CHANY) {
-            *delta_x = delta_chan;
-            *delta_y = delta_seg;
-        } else {
-            *delta_x = delta_seg;
-            *delta_y = delta_chan;
-        }
-    }
-
-    VTR_ASSERT_SAFE(std::abs(*delta_x) < (int)device_ctx.grid.width());
-    VTR_ASSERT_SAFE(std::abs(*delta_y) < (int)device_ctx.grid.height());
-}
-
-static void adjust_rr_position(const RRNodeId rr, int& x, int& y) {
-    auto& device_ctx = g_vpr_ctx.device();
-    const auto& rr_graph = device_ctx.rr_graph;
-
-    e_rr_type rr_type = rr_graph.node_type(rr);
-
-    if (is_chan(rr_type)) {
-        adjust_rr_wire_position(rr, x, y);
-    } else if (is_pin(rr_type)) {
-        adjust_rr_pin_position(rr, x, y);
-    } else {
-        VTR_ASSERT_SAFE(is_src_sink(rr_type));
-        adjust_rr_src_sink_position(rr, x, y);
-    }
-}
-
-static void adjust_rr_pin_position(const RRNodeId rr, int& x, int& y) {
-    /*
-     * VPR uses a co-ordinate system where wires above and to the right of a block
-     * are at the same location as the block:
-     *
-     *
-     *       <-----------C
-     *    D
-     *    |  +---------+  ^
-     *    |  |         |  |
-     *    |  |  (1,1)  |  |
-     *    |  |         |  |
-     *    V  +---------+  |
-     *                    A
-     *     B----------->
-     *
-     * So wires are located as follows:
-     *
-     *      A: (1, 1) CHANY
-     *      B: (1, 0) CHANX
-     *      C: (1, 1) CHANX
-     *      D: (0, 1) CHANY
-     *
-     * But all pins incident on the surrounding channels
-     * would be at (1,1) along with a relevant side.
-     *
-     * In the following, we adjust the positions of pins to
-     * account for the channel they are incident too.
-     *
-     * Note that blocks at (0,*) such as IOs, may have (unconnected)
-     * pins on the left side, so we also clip the minimum x to zero.
-     * Similarly for blocks at (*,0) we clip the minimum y to zero.
-     */
-    auto& device_ctx = g_vpr_ctx.device();
-    auto& rr_graph = device_ctx.rr_graph;
-
-    VTR_ASSERT_SAFE(is_pin(rr_graph.node_type(rr)));
-    VTR_ASSERT_SAFE(rr_graph.node_xlow(rr) == rr_graph.node_xhigh(rr));
-    VTR_ASSERT_SAFE(rr_graph.node_ylow(rr) == rr_graph.node_yhigh(rr));
-
-    x = rr_graph.node_xlow(rr);
-    y = rr_graph.node_ylow(rr);
-
-    /* Use the first side we can find
-     * Note that this may NOT return an accurate coordinate
-     * when a rr node appears on different sides
-     * However, current test show that the simple strategy provides
-     * a good trade-off between runtime and quality of results
-     */
-    e_side rr_side = NUM_2D_SIDES;
-    for (const e_side& candidate_side : TOTAL_2D_SIDES) {
-        if (rr_graph.is_node_on_specific_side(rr, candidate_side)) {
-            rr_side = candidate_side;
-            break;
-        }
-    }
-    VTR_ASSERT_SAFE(NUM_2D_SIDES != rr_side);
-
-    if (rr_side == LEFT) {
-        x -= 1;
-        x = std::max(x, 0);
-    } else if (rr_side == BOTTOM && y > 0) {
-        y -= 1;
-        y = std::max(y, 0);
-    }
-}
-
-static void adjust_rr_wire_position(const RRNodeId rr, int& x, int& y) {
-    auto& device_ctx = g_vpr_ctx.device();
-    const auto& rr_graph = device_ctx.rr_graph;
-
-    VTR_ASSERT_SAFE(is_chan(rr_graph.node_type(rr)));
-
-    Direction rr_dir = rr_graph.node_direction(rr);
-
-    if (rr_dir == Direction::DEC) {
-        x = rr_graph.node_xhigh(rr);
-        y = rr_graph.node_yhigh(rr);
-    } else if (rr_dir == Direction::INC) {
-        x = rr_graph.node_xlow(rr);
-        y = rr_graph.node_ylow(rr);
-    } else {
-        VTR_ASSERT_SAFE(rr_dir == Direction::BIDIR);
-        //Not sure what to do here...
-        //Try average for now.
-        x = vtr::nint((rr_graph.node_xlow(rr) + rr_graph.node_xhigh(rr)) / 2.);
-        y = vtr::nint((rr_graph.node_ylow(rr) + rr_graph.node_yhigh(rr)) / 2.);
-    }
-}
-
-static void adjust_rr_src_sink_position(const RRNodeId rr, int& x, int& y) {
-    //SOURCE/SINK nodes assume the full dimensions of their
-    //associated block
-    //
-    //Use the average position.
-    auto& device_ctx = g_vpr_ctx.device();
-    const auto& rr_graph = device_ctx.rr_graph;
-
-    VTR_ASSERT_SAFE(is_src_sink(rr_graph.node_type(rr)));
-
-    x = vtr::nint((rr_graph.node_xlow(rr) + rr_graph.node_xhigh(rr)) / 2.);
-    y = vtr::nint((rr_graph.node_ylow(rr) + rr_graph.node_yhigh(rr)) / 2.);
-}
-
-static void print_wire_cost_map(int layer_num, const std::vector<t_segment_inf>& segment_inf) {
-    auto& device_ctx = g_vpr_ctx.device();
-
-    for (size_t chan_index = 0; chan_index < f_wire_cost_map.dim_size(1); chan_index++) {
-        for (size_t iseg = 0; iseg < f_wire_cost_map.dim_size(2); iseg++) {
-            vtr::printf("Seg %d (%s, length %d) %d\n",
-                        iseg,
-                        segment_inf[iseg].name.c_str(),
-                        segment_inf[iseg].length,
-                        chan_index);
-            for (size_t iy = 0; iy < device_ctx.grid.height(); iy++) {
-                for (size_t ix = 0; ix < device_ctx.grid.width(); ix++) {
-                    for (int to_layer_num = 0; to_layer_num < device_ctx.grid.get_num_layers(); ++to_layer_num) {
-                        vtr::printf("%2d,%2d,%2d: %10.3g\t", ix, iy, to_layer_num, f_wire_cost_map[layer_num][chan_index][iseg][to_layer_num][ix][iy].delay);
-                    }
-                }
-                vtr::printf("\n");
-=======
 static util::Cost_Entry get_nearby_cost_entry_average_neighbour(int from_layer_num,
                                                                 int missing_dx,
                                                                 int missing_dy,
@@ -1003,7 +672,6 @@
             int neighbour_y = missing_dy + dy;
             if (neighbour_y < 0 || neighbour_y >= (int)f_wire_cost_map.dim_size(5)) {
                 continue;
->>>>>>> 445e6d00
             }
             util::Cost_Entry copy_entry = f_wire_cost_map[from_layer_num][chan_index][segment_index][to_layer_num][neighbour_x][neighbour_y];
             if (std::isnan(copy_entry.delay) || std::isnan(copy_entry.congestion)) {
