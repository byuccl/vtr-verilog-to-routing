--- conflicted
+++ resolved
@@ -103,12 +103,6 @@
     bool validate() const;
 
   public: //Mutators
-<<<<<<< HEAD
-    void set_rc_index(short);
-=======
-    void set_cost_index(RRIndexedDataId);
->>>>>>> a6e200ee
-
     void set_side(e_side);
 
     void next_node() {
