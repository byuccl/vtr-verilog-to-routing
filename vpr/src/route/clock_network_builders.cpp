--- conflicted
+++ resolved
@@ -319,13 +319,8 @@
     auto node = rr_nodes->back();
     RRNodeId chanx_node = RRNodeId(node_index);
 
-<<<<<<< HEAD
-    node.set_coordinates(x_start, y, x_end, y);
     rr_graph_builder.set_node_type(chanx_node, CHANX);
-=======
     rr_graph_builder.set_node_coordinates(chanx_node, x_start, y, x_end, y);
-    node.set_type(CHANX);
->>>>>>> 616b31f0
     node.set_capacity(1);
     node.set_track_num(ptc_num);
     node.set_rc_index(find_create_rr_rc_data(
@@ -351,10 +346,7 @@
 
     /* Add the node to spatial lookup */
     auto& rr_graph = (*rr_nodes);
-<<<<<<< HEAD
-=======
-
->>>>>>> 616b31f0
+
     /* TODO: Will replace these codes with an API add_node_to_all_locs() of RRGraphBuilder */
     for (int ix = rr_graph.node_xlow(chanx_node); ix <= rr_graph.node_xhigh(chanx_node); ++ix) {
         for (int iy = rr_graph.node_ylow(chanx_node); iy <= rr_graph.node_yhigh(chanx_node); ++iy) {
@@ -634,13 +626,8 @@
     auto node = rr_nodes->back();
     RRNodeId chany_node = RRNodeId(node_index);
 
-<<<<<<< HEAD
-    node.set_coordinates(x, y_start, x, y_end);
     rr_graph_builder.set_node_type(chany_node, CHANY);
-=======
     rr_graph_builder.set_node_coordinates(chany_node, x, y_start, x, y_end);
-    node.set_type(CHANY);
->>>>>>> 616b31f0
     node.set_capacity(1);
     node.set_track_num(ptc_num);
     node.set_rc_index(find_create_rr_rc_data(
@@ -666,10 +653,7 @@
 
     /* Add the node to spatial lookup */
     auto& rr_graph = (*rr_nodes);
-<<<<<<< HEAD
-=======
-
->>>>>>> 616b31f0
+
     /* TODO: Will replace these codes with an API add_node_to_all_locs() of RRGraphBuilder */
     for (int ix = rr_graph.node_xlow(chany_node); ix <= rr_graph.node_xhigh(chany_node); ++ix) {
         for (int iy = rr_graph.node_ylow(chany_node); iy <= rr_graph.node_yhigh(chany_node); ++iy) {
