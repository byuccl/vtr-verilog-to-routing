--- conflicted
+++ resolved
@@ -56,15 +56,15 @@
     auto& device_ctx = g_vpr_ctx.device();
     const auto& node_lookup = device_ctx.rr_graph.node_lookup();
 
-    RRNodeId virtual_clock_network_root_idx = create_virtual_clock_network_sink_node(switch_location.layer,switch_location.x, switch_location.y);
+    RRNodeId virtual_clock_network_root_idx = create_virtual_clock_network_sink_node(switch_location.layer, switch_location.x, switch_location.y);
     {
         auto& mut_device_ctx = g_vpr_ctx.mutable_device();
         mut_device_ctx.virtual_clock_network_root_idx = size_t(virtual_clock_network_root_idx);
     }
 
     // rr_node indices for x and y channel routing wires and clock wires to connect to
-    auto x_wire_indices = node_lookup.find_channel_nodes(switch_location.layer,switch_location.x, switch_location.y, CHANX);
-    auto y_wire_indices = node_lookup.find_channel_nodes(switch_location.layer,switch_location.x, switch_location.y, CHANY);
+    auto x_wire_indices = node_lookup.find_channel_nodes(switch_location.layer, switch_location.x, switch_location.y, CHANX);
+    auto y_wire_indices = node_lookup.find_channel_nodes(switch_location.layer, switch_location.x, switch_location.y, CHANY);
     auto clock_indices = clock_graph.get_rr_node_indices_at_switch_location(
         clock_to_connect_to, switch_point_name, switch_location.x, switch_location.y);
 
@@ -101,7 +101,7 @@
     RRNodeId node_index = RRNodeId(rr_graph.num_nodes() - 1);
 
     //Determine a valid PTC
-    std::vector<RRNodeId> nodes_at_loc = node_lookup.find_grid_nodes_at_all_sides(layer,x, y, SINK);
+    std::vector<RRNodeId> nodes_at_loc = node_lookup.find_grid_nodes_at_all_sides(layer, x, y, SINK);
 
     int max_ptc = 0;
     for (RRNodeId inode : nodes_at_loc) {
@@ -124,7 +124,7 @@
     // However, since the SINK node has the same xhigh/xlow as well as yhigh/ylow, we can probably use a shortcut
     for (int ix = rr_graph.node_xlow(node_index); ix <= rr_graph.node_xhigh(node_index); ++ix) {
         for (int iy = rr_graph.node_ylow(node_index); iy <= rr_graph.node_yhigh(node_index); ++iy) {
-            node_lookup.add_node(node_index,layer, ix, iy, rr_graph.node_type(node_index), rr_graph.node_class_num(node_index));
+            node_lookup.add_node(node_index, layer, ix, iy, rr_graph.node_type(node_index), rr_graph.node_class_num(node_index));
         }
     }
 
@@ -259,24 +259,15 @@
                 continue;
             }
 
-<<<<<<< HEAD
             auto type = grid.get_physical_type({x, y, layer_num});
-=======
-            auto type = grid.get_physical_type(x, y);
->>>>>>> b86ab992
 
             // Skip EMPTY type
             if (is_empty_type(type)) {
                 continue;
             }
 
-<<<<<<< HEAD
             auto width_offset = grid.get_width_offset({x, y, layer_num});
             auto height_offset = grid.get_height_offset({x, y, layer_num});
-=======
-            auto width_offset = grid.get_width_offset(x, y);
-            auto height_offset = grid.get_height_offset(x, y);
->>>>>>> b86ab992
 
             // Ignore grid locations that do not have blocks
             bool has_pb_type = false;
