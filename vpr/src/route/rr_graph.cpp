--- conflicted
+++ resolved
@@ -674,34 +674,6 @@
     const char* echo_file_name = getEchoFileName(E_ECHO_RR_GRAPH_INDEXED_DATA);
     bool load_rr_graph = !det_routing_arch->read_rr_graph_filename.empty();
 
-<<<<<<< HEAD
-            load_rr_file(&mutable_device_ctx.rr_graph_builder,
-                         &mutable_device_ctx.rr_graph,
-                         device_ctx.physical_tile_types,
-                         segment_inf,
-                         &mutable_device_ctx.rr_indexed_data,
-                         &mutable_device_ctx.rr_rc_data,
-                         grid,
-                         device_ctx.arch_switch_inf,
-                         graph_type,
-                         device_ctx.arch,
-                         &mutable_device_ctx.chan_width,
-                         router_opts.base_cost_type,
-                         &det_routing_arch->wire_to_rr_ipin_switch,
-                         &det_routing_arch->wire_to_arch_ipin_switch_between_dice,
-                         det_routing_arch->read_rr_graph_filename.c_str(),
-                         &det_routing_arch->read_rr_graph_filename,
-                         router_opts.read_rr_edge_metadata,
-                         router_opts.do_check_rr_graph,
-                         echo_enabled,
-                         echo_file_name,
-                         is_flat);
-            if (router_opts.reorder_rr_graph_nodes_algorithm != DONT_REORDER) {
-                mutable_device_ctx.rr_graph_builder.reorder_nodes(router_opts.reorder_rr_graph_nodes_algorithm,
-                                                                  router_opts.reorder_rr_graph_nodes_threshold,
-                                                                  router_opts.reorder_rr_graph_nodes_seed);
-            }
-=======
     if (channel_widths_unchanged(device_ctx.chan_width, nodes_per_chan) && !device_ctx.rr_graph.empty()) {
         //No change in channel width, so skip re-building RR graph
         if (is_flat && !device_ctx.rr_graph_is_flat) {
@@ -709,7 +681,6 @@
         } else {
             VTR_LOG("RR graph channel widths unchanged, skipping RR graph rebuild\n");
             return;
->>>>>>> e97bb0b4
         }
     } else {
         if (load_rr_graph) {
