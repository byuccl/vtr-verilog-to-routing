--- conflicted
+++ resolved
@@ -16,11 +16,7 @@
 #include "vpr_utils.h"
 #include "cluster_placement.h"
 #include "device_grid.h"
-<<<<<<< HEAD
-#include "timing_fail_error.h"
 #include "user_route_constraints.h"
-=======
->>>>>>> a8034e28
 #include "re_cluster_util.h"
 
 /* This module contains subroutines that are used in several unrelated parts *
@@ -2513,7 +2509,6 @@
     }
 }
 
-<<<<<<< HEAD
 void apply_route_constraints(const UserRouteConstraints& route_constraints) {
     ClusteringContext& mutable_cluster_ctx = g_vpr_ctx.mutable_clustering();
 
@@ -2540,13 +2535,8 @@
     }
 }
 
-float get_min_cross_layer_delay(const std::vector<t_arch_switch_inf>& arch_switch_inf,
-                                const std::vector<t_segment_inf>& segment_inf,
-                                const int wire_to_ipin_arch_sw_id) {
-=======
 float get_min_cross_layer_delay() {
     const auto& rr_graph = g_vpr_ctx.device().rr_graph;
->>>>>>> a8034e28
     float min_delay = std::numeric_limits<float>::max();
 
     for (const auto& driver_node : rr_graph.nodes()) {
