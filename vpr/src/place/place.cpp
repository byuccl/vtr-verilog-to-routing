--- conflicted
+++ resolved
@@ -462,11 +462,7 @@
     if (!placer_opts.write_initial_place_file.empty()) {
         print_place(nullptr,
                     nullptr,
-<<<<<<< HEAD
-                    (placer_opts.write_initial_place_file).c_str());
-=======
                     placer_opts.write_initial_place_file.c_str());
->>>>>>> 49de5fb7
     }
 
 #ifdef ENABLE_ANALYTIC_PLACE
