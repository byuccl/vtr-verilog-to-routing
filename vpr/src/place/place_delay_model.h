/**
 * @file place_delay_model.h
 * @brief This file contains all the class and function declarations related to
 *        the placer delay model. For implementations, see place_delay_model.cpp.
 */

#pragma once
#include "vtr_ndmatrix.h"
#include "vtr_flat_map.h"
#include "vpr_types.h"
#include "router_delay_profiling.h"

#ifndef __has_attribute
#    define __has_attribute(x) 0 // Compatibility with non-clang compilers.
#endif

#if defined(COMPILER_GCC) && defined(NDEBUG)
#    define ALWAYS_INLINE inline __attribute__((__always_inline__))
#elif defined(COMPILER_MSVC) && defined(NDEBUG)
#    define ALWAYS_INLINE __forceinline
#elif __has_attribute(always_inline)
#    define ALWAYS_INLINE __attribute__((always_inline)) // clang
#else
#    define ALWAYS_INLINE inline
#endif

///@brief Forward declarations.
class PlaceDelayModel;

///@brief Initialize the placer delay model.
std::unique_ptr<PlaceDelayModel> alloc_lookups_and_delay_model(const Netlist<>& net_list,
                                                               t_chan_width_dist chan_width_dist,
                                                               const t_placer_opts& place_opts,
                                                               const t_router_opts& router_opts,
                                                               t_det_routing_arch* det_routing_arch,
                                                               std::vector<t_segment_inf>& segment_inf,
                                                               const t_direct_inf* directs,
                                                               const int num_directs,
                                                               bool is_flat);

///@brief Returns the delay of one point to point connection.
float comp_td_single_connection_delay(const PlaceDelayModel* delay_model, ClusterNetId net_id, int ipin);

///@brief Recompute all point to point delays, updating `connection_delay` matrix.
void comp_td_connection_delays(const PlaceDelayModel* delay_model);

///@brief Abstract interface to a placement delay model.
class PlaceDelayModel {
  public:
    virtual ~PlaceDelayModel() = default;

    ///@brief Computes place delay model.
    virtual void compute(
        RouterDelayProfiler& route_profiler,
        const t_placer_opts& placer_opts,
        const t_router_opts& router_opts,
        int longest_length)
        = 0;

    /**
     * @brief Returns the delay estimate between the specified block pins.
     *
     * Either compute or read methods must be invoked before invoking delay.
     */
    virtual float delay(const t_physical_tile_loc& from_loc, int from_pin, const t_physical_tile_loc& to_loc, int to_pin) const = 0;

    ///@brief Dumps the delay model to an echo file.
    virtual void dump_echo(std::string filename) const = 0;

    /**
     * @brief Write place delay model to specified file.
     *
     * May be unimplemented, in which case method should throw an exception.
     */
    virtual void write(const std::string& file) const = 0;

    /**
     * @brief Read place delay model from specified file.
     *
     * May be unimplemented, in which case method should throw an exception.
     */
    virtual void read(const std::string& file) = 0;
};

///@brief A simple delay model based on the distance (delta) between block locations.
class DeltaDelayModel : public PlaceDelayModel {
  public:
    DeltaDelayModel(float min_cross_layer_delay,
                    bool is_flat)
        : cross_layer_delay_(min_cross_layer_delay)
        , is_flat_(is_flat) {}
    DeltaDelayModel(float min_cross_layer_delay,
                    vtr::NdMatrix<float, 4> delta_delays,
                    bool is_flat)
        : delays_(std::move(delta_delays))
        , cross_layer_delay_(min_cross_layer_delay)
        , is_flat_(is_flat) {}

    void compute(
        RouterDelayProfiler& router,
        const t_placer_opts& placer_opts,
        const t_router_opts& router_opts,
        int longest_length) override;
    float delay(const t_physical_tile_loc& from_loc, int /*from_pin*/, const t_physical_tile_loc& to_loc, int /*to_pin*/) const override;
    void dump_echo(std::string filepath) const override;

    void read(const std::string& file) override;
    void write(const std::string& file) const override;
    const vtr::NdMatrix<float, 4>& delays() const {
        return delays_;
    }

  private:
<<<<<<< HEAD
    vtr::NdMatrix<float, 4> delays_; // [0..num_layers-1][0..max_dx][0..max_dy]
=======
    vtr::NdMatrix<float, 3> delays_; // [0..num_layers-1][0..max_dx][0..max_dy]
    /**
     * @brief The minimum delay of inter-layer connections
     */
>>>>>>> 445e6d00
    float cross_layer_delay_;
    /**
     * @brief Indicates whether the router is a two-stage or run-flat
     */
    bool is_flat_;
};

class OverrideDelayModel : public PlaceDelayModel {
  public:
    OverrideDelayModel(float min_cross_layer_delay,
                       bool is_flat)
        : cross_layer_delay_(min_cross_layer_delay)
        , is_flat_(is_flat) {}
    void compute(
        RouterDelayProfiler& route_profiler,
        const t_placer_opts& placer_opts,
        const t_router_opts& router_opts,
        int longest_length) override;
    // returns delay from the specified (x,y) to the specified (x,y) with both endpoints on layer_num and the
    // specified from and to pins
    float delay(const t_physical_tile_loc& from_loc, int from_pin, const t_physical_tile_loc& to_loc, int to_pin) const override;
    void dump_echo(std::string filepath) const override;

    void read(const std::string& file) override;
    void write(const std::string& file) const override;

  public: //Mutators
    void set_base_delay_model(std::unique_ptr<DeltaDelayModel> base_delay_model);
    const DeltaDelayModel* base_delay_model() const;
    float get_delay_override(int from_type, int from_class, int to_type, int to_class, int delta_x, int delta_y) const;
    void set_delay_override(int from_type, int from_class, int to_type, int to_class, int delta_x, int delta_y, float delay);

  private:
    std::unique_ptr<DeltaDelayModel> base_delay_model_;
    /**
     * @brief Minimum delay of cross-layer connections
     */
    float cross_layer_delay_;
    /**
     * @brief Indicates whether the router is a two-stage or run-flat
     */
    bool is_flat_;

    void compute_override_delay_model(RouterDelayProfiler& router,
                                      const t_router_opts& router_opts);

    /**
     * @brief Structure that allows delays to be queried from the delay model.
     *
     * Delay is calculated given the origin physical tile, the origin
     * pin, the destination physical tile, and the destination pin.
     * This structure encapsulates all these information.
     *
     *   @param from_type, to_type
     *              Physical tile index (for easy array access)
     *   @param from_class, to_class
     *              The class that the pins belongs to.
     *   @param to_x, to_y
     *              The horizontal and vertical displacement
     *              between two physical tiles.
     */
    struct t_override {
        short from_type;
        short to_type;
        short from_class;
        short to_class;
        short delta_x;
        short delta_y;

        /**
         * @brief Comparison operator designed for performance.
         *
         * Operator< is important since t_override serves as the key into the
         * map structure delay_overrides_. A default comparison operator would
         * not be inlined by the compiler.
         *
         * A combination of ALWAYS_INLINE attribute and std::lexicographical_compare
         * is required for operator< to be inlined by compiler. Proper inlining of
         * the function reduces place time by around 5%.
         *
         * For more information: https://github.com/verilog-to-routing/vtr-verilog-to-routing/issues/1225
         */
        friend ALWAYS_INLINE bool operator<(const t_override& lhs, const t_override& rhs) {
            const short* left = reinterpret_cast<const short*>(&lhs);
            const short* right = reinterpret_cast<const short*>(&rhs);
            constexpr size_t NUM_T_OVERRIDE_MEMBERS = sizeof(t_override) / sizeof(short);
            return std::lexicographical_compare(left, left + NUM_T_OVERRIDE_MEMBERS, right, right + NUM_T_OVERRIDE_MEMBERS);
        }
    };

    /**
     * @brief Map data structure that returns delay values according to
     *        specific delay model queries.
     *
     * Delay model queries are provided by the t_override structure, which
     * encapsulates the information regarding the origin and the destination.
     */
    vtr::flat_map2<t_override, float> delay_overrides_;

    /**
     * operator< treats memory layout of t_override as an array of short.
     * This requires all members of t_override are shorts and there is no
     * padding between members of t_override.
     */
    static_assert(sizeof(t_override) == sizeof(t_override::from_type) + sizeof(t_override::to_type) + sizeof(t_override::from_class) + sizeof(t_override::to_class) + sizeof(t_override::delta_x) + sizeof(t_override::delta_y), "Expect t_override to have a memory layout equivalent to an array of short (no padding)");
    static_assert(sizeof(t_override::from_type) == sizeof(short), "Expect all t_override data members to be shorts");
    static_assert(sizeof(t_override::to_type) == sizeof(short), "Expect all t_override data members to be shorts");
    static_assert(sizeof(t_override::from_class) == sizeof(short), "Expect all t_override data members to be shorts");
    static_assert(sizeof(t_override::to_class) == sizeof(short), "Expect all t_override data members to be shorts");
    static_assert(sizeof(t_override::delta_x) == sizeof(short), "Expect all t_override data members to be shorts");
    static_assert(sizeof(t_override::delta_y) == sizeof(short), "Expect all t_override data members to be shorts");
};

///@brief A simple delay model based on the information stored in router lookahead
///  This is in contrast to other placement delay models that get the cost of getting from one location to another by running the router
class SimpleDelayModel : public PlaceDelayModel {
  public:
    SimpleDelayModel() {}

    void compute(
        RouterDelayProfiler& router,
        const t_placer_opts& placer_opts,
        const t_router_opts& router_opts,
        int longest_length) override;
    float delay(const t_physical_tile_loc& from_loc, int /*from_pin*/, const t_physical_tile_loc& to_loc, int /*to_pin*/) const override;
    void dump_echo(std::string /*filepath*/) const override {}

    void read(const std::string& /*file*/) override {}
    void write(const std::string& /*file*/) const override {}

  private:
    /**
     * @brief The matrix to store the minimum delay between different points on different layers.
     *
     *The matrix used to store delay information is a 5D matrix. This data structure stores the minimum delay for each tile type on each layer to other layers
     *for each dx and dy. We decided to separate the delay for each physical type on each die to accommodate cases where the connectivity of a physical type differs
     *on each layer. Additionally, instead of using d_layer, we distinguish between the destination layer to handle scenarios where connectivity between layers
     *is not uniform. For example, if the number of inter-layer connections between layer 1 and 2 differs from the number of connections between layer 0 and 1.
     *One might argue that this variability could also occur for dx and dy. However, we are operating under the assumption that the FPGA fabric architecture is regular.
     */
    vtr::NdMatrix<float, 5> delays_; // [0..num_physical_type-1][0..num_layers-1][0..num_layers-1][0..max_dx][0..max_dy]
};<|MERGE_RESOLUTION|>--- conflicted
+++ resolved
@@ -111,14 +111,7 @@
     }
 
   private:
-<<<<<<< HEAD
     vtr::NdMatrix<float, 4> delays_; // [0..num_layers-1][0..max_dx][0..max_dy]
-=======
-    vtr::NdMatrix<float, 3> delays_; // [0..num_layers-1][0..max_dx][0..max_dy]
-    /**
-     * @brief The minimum delay of inter-layer connections
-     */
->>>>>>> 445e6d00
     float cross_layer_delay_;
     /**
      * @brief Indicates whether the router is a two-stage or run-flat
