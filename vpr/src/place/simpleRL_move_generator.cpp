--- conflicted
+++ resolved
@@ -14,51 +14,9 @@
  *  RL move generator implementation   *
  *                                     *
  *                                     */
-<<<<<<< HEAD
-SimpleRLMoveGenerator::SimpleRLMoveGenerator(std::unique_ptr<SoftmaxAgent>& agent, bool is_multi_layer) {
-    avail_moves.resize((int)e_move_type::NUMBER_OF_AUTO_MOVES);
-
-    avail_moves[(int)e_move_type::UNIFORM] = std::make_unique<UniformMoveGenerator>();
-    avail_moves[(int)e_move_type::MEDIAN] = std::make_unique<MedianMoveGenerator>();
-    avail_moves[(int)e_move_type::CENTROID] = std::make_unique<CentroidMoveGenerator>();
-    avail_moves[(int)e_move_type::W_CENTROID] = std::make_unique<WeightedCentroidMoveGenerator>();
-    avail_moves[(int)e_move_type::W_MEDIAN] = std::make_unique<WeightedMedianMoveGenerator>();
-    avail_moves[(int)e_move_type::CRIT_UNIFORM] = std::make_unique<CriticalUniformMoveGenerator>();
-    avail_moves[(int)e_move_type::FEASIBLE_REGION] = std::make_unique<FeasibleRegionMoveGenerator>();
-    if (is_multi_layer) {
-        avail_moves[(int)e_move_type::UniformInterLayer] = std::make_unique<UniformInterLayerMoveGenerator>();
-    }
-
-    karmed_bandit_agent = std::move(agent);
-}
-
-SimpleRLMoveGenerator::SimpleRLMoveGenerator(std::unique_ptr<EpsilonGreedyAgent>& agent, bool is_multi_layer) {
-    avail_moves.resize((int)e_move_type::NUMBER_OF_AUTO_MOVES);
-
-    avail_moves[(int)e_move_type::UNIFORM] = std::make_unique<UniformMoveGenerator>();
-    avail_moves[(int)e_move_type::MEDIAN] = std::make_unique<MedianMoveGenerator>();
-    avail_moves[(int)e_move_type::CENTROID] = std::make_unique<CentroidMoveGenerator>();
-    avail_moves[(int)e_move_type::W_CENTROID] = std::make_unique<WeightedCentroidMoveGenerator>();
-    avail_moves[(int)e_move_type::W_MEDIAN] = std::make_unique<WeightedMedianMoveGenerator>();
-    avail_moves[(int)e_move_type::CRIT_UNIFORM] = std::make_unique<CriticalUniformMoveGenerator>();
-    avail_moves[(int)e_move_type::FEASIBLE_REGION] = std::make_unique<FeasibleRegionMoveGenerator>();
-    if (is_multi_layer) {
-        avail_moves[(int)e_move_type::UniformInterLayer] = std::make_unique<UniformInterLayerMoveGenerator>();
-    }
-
-    karmed_bandit_agent = std::move(agent);
-}
-
-e_create_move SimpleRLMoveGenerator::propose_move(t_pl_blocks_to_be_moved& blocks_affected, e_move_type& move_type, t_logical_block_type& blk_type, float rlim, const t_placer_opts& placer_opts, const PlacerCriticalities* criticalities) {
-    auto propose_action_out = karmed_bandit_agent->propose_action();
-    move_type = propose_action_out.move_type;
-    blk_type = propose_action_out.blk_type; // can be empty to allow agent to only choose move type (pick a block randomly)
-    return avail_moves[(int)move_type]->propose_move(blocks_affected, move_type, blk_type, rlim, placer_opts, criticalities);
-=======
 e_create_move SimpleRLMoveGenerator::propose_move(t_pl_blocks_to_be_moved& blocks_affected, t_propose_action& proposed_action, float rlim, const t_placer_opts& placer_opts, const PlacerCriticalities* criticalities) {
     proposed_action = karmed_bandit_agent->propose_action();
     return avail_moves[(int)proposed_action.move_type]->propose_move(blocks_affected, proposed_action, rlim, placer_opts, criticalities);
->>>>>>> a0dd712f
 }
 
 void SimpleRLMoveGenerator::process_outcome(double reward, e_reward_function reward_fun) {
