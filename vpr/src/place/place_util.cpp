--- conflicted
+++ resolved
@@ -473,7 +473,6 @@
     return (mac_can_be_placed);
 }
 
-<<<<<<< HEAD
 t_pl_atom_loc get_atom_loc(AtomBlockId atom) {
     const auto& atom_lookup = g_vpr_ctx.atom().lookup;
     ClusterBlockId cluster_blk = atom_lookup.atom_clb(atom);
@@ -481,7 +480,8 @@
     int primitive_id = atom_lookup.atom_pb_graph_node(atom)->primitive_num;
 
     return {primitive_id, cluster_loc.x, cluster_loc.y, cluster_loc.sub_tile, cluster_loc.layer};
-=======
+}
+
 NocCostTerms::NocCostTerms(double agg_bw, double lat, double lat_overrun, double congest)
     : aggregate_bandwidth(agg_bw)
     , latency(lat)
@@ -501,5 +501,4 @@
     congestion += noc_delta_cost.congestion;
 
     return *this;
->>>>>>> 2d967b3b
 }