#include "RL_agent_util.h"
#include "static_move_generator.h"
#include "manual_move_generator.h"

void create_move_generators(std::unique_ptr<MoveGenerator>& move_generator,
                            std::unique_ptr<MoveGenerator>& move_generator2,
                            const t_placer_opts& placer_opts,
<<<<<<< HEAD
                            int move_lim,
                            float noc_attraction_weight) {
    if (!placer_opts.RL_agent_placement) {
        if (placer_opts.place_algorithm.is_timing_driven()) {
            VTR_LOG("Using static probabilities for choosing each move type\n");
            VTR_LOG("Probability of Uniform_move : %f \n", placer_opts.place_static_move_prob[(int)e_move_type::UNIFORM]);
            VTR_LOG("Probability of Median_move : %f \n", placer_opts.place_static_move_prob[(int)e_move_type::MEDIAN]);
            VTR_LOG("Probability of Centroid_move : %f \n", placer_opts.place_static_move_prob[(int)e_move_type::CENTROID]);
            VTR_LOG("Probability of Weighted_centroid_move : %f \n", placer_opts.place_static_move_prob[(int)e_move_type::W_CENTROID]);
            VTR_LOG("Probability of Weighted_median_move : %f \n", placer_opts.place_static_move_prob[(int)e_move_type::W_MEDIAN]);
            VTR_LOG("Probability of Critical_uniform_move : %f \n", placer_opts.place_static_move_prob[(int)e_move_type::CRIT_UNIFORM]);
            VTR_LOG("Probability of Timing_feasible_region_move : %f \n", placer_opts.place_static_move_prob[(int)e_move_type::FEASIBLE_REGION]);
            move_generator = std::make_unique<StaticMoveGenerator>(placer_opts.place_static_move_prob);
            move_generator2 = std::make_unique<StaticMoveGenerator>(placer_opts.place_static_move_prob);
        } else { //Non-timing driven placement
            VTR_LOG("Using static probabilities for choosing each move type\n");
            VTR_LOG("Probability of Uniform_move : %f \n", placer_opts.place_static_notiming_move_prob[(int)e_move_type::UNIFORM]);
            VTR_LOG("Probability of Median_move : %f \n", placer_opts.place_static_notiming_move_prob[(int)e_move_type::MEDIAN]);
            VTR_LOG("Probability of Centroid_move : %f \n", placer_opts.place_static_notiming_move_prob[(int)e_move_type::CENTROID]);
            move_generator = std::make_unique<StaticMoveGenerator>(placer_opts.place_static_notiming_move_prob);
            move_generator2 = std::make_unique<StaticMoveGenerator>(placer_opts.place_static_notiming_move_prob);
=======
                            int move_lim) {
    if (!placer_opts.RL_agent_placement) { // RL agent is disabled
        auto move_types = placer_opts.place_static_move_prob;
        move_types.resize((int)e_move_type::NUMBER_OF_AUTO_MOVES, 0.0f);

        VTR_LOG("Using static probabilities for choosing each move type\n");
        for (const auto move_type : placer_opts.place_static_move_prob.keys()) {
            const std::string& move_name =  move_type_to_string(move_type);
            VTR_LOG("Probability of %s : %f \n",
                    move_name.c_str(),
                    placer_opts.place_static_move_prob[move_type]);
>>>>>>> 9cc02c33
        }

        move_generator = std::make_unique<StaticMoveGenerator>(placer_opts.place_static_move_prob);
        move_generator2 = std::make_unique<StaticMoveGenerator>(placer_opts.place_static_move_prob);
    } else { //RL based placement
        /* For the non timing driven placement: the agent has a single state   *
         *     - Available moves are (Uniform / Median / Centroid)             *
         *                                                                     *
         * For the timing driven placement: the agent has two states           *
         *     - 1st state: includes 4 moves (Uniform / Median / Centroid /    *
         *                  WeightedCentroid)                                  *
         *      If agent should propose block type as well as the mentioned    *
         *      move types, 1st state Q-table size is:                          *
         *                 4 move types * number of block types in the netlist *
         *      if not, the Q-table size is : 4                                *
         *                                                                     *
         *                                                                     *
         *     - 2nd state: includes 7 moves (Uniform / Median / Centroid /    *
         *                  WeightedCentroid / WeightedMedian / Feasible       *
         *                  Region / CriticalUniform)                          *
         *      2nd state agent Q-table size is always 7 and always proposes   *
         *      only move type.                                                *
         *      This state is activated late in the anneal and in the Quench   */

        std::vector<e_move_type> first_state_avail_moves {e_move_type::UNIFORM, e_move_type::MEDIAN, e_move_type::CENTROID};
        if (placer_opts.place_algorithm.is_timing_driven()) {
            first_state_avail_moves.push_back(e_move_type::W_CENTROID);
        }

        std::vector<e_move_type> second_state_avail_moves {e_move_type::UNIFORM, e_move_type::MEDIAN, e_move_type::CENTROID};
        if (placer_opts.place_algorithm.is_timing_driven()) {
            second_state_avail_moves.insert(second_state_avail_moves.end(),
                                            {e_move_type::W_CENTROID, e_move_type::W_MEDIAN, e_move_type::CRIT_UNIFORM, e_move_type::FEASIBLE_REGION});
        }

        if (noc_attraction_weight > 0.0f) {
            first_state_avail_moves.push_back(e_move_type::NOC_ATTRACTION_CENTROID);
            second_state_avail_moves.push_back(e_move_type::NOC_ATTRACTION_CENTROID);
        }

        if (placer_opts.place_agent_algorithm == E_GREEDY) {
            std::unique_ptr<EpsilonGreedyAgent> karmed_bandit_agent1, karmed_bandit_agent2;
            //agent's 1st state
            if (placer_opts.place_agent_space == e_agent_space::MOVE_BLOCK_TYPE) {
                VTR_LOG("Using simple RL 'Epsilon Greedy agent' for choosing move and block types\n");
                karmed_bandit_agent1 = std::make_unique<EpsilonGreedyAgent>(first_state_avail_moves,
                                                                            e_agent_space::MOVE_BLOCK_TYPE,
                                                                            placer_opts.place_agent_epsilon);
            } else {
                VTR_LOG("Using simple RL 'Epsilon Greedy agent' for choosing move types\n");
                karmed_bandit_agent1 = std::make_unique<EpsilonGreedyAgent>(first_state_avail_moves,
                                                                            e_agent_space::MOVE_TYPE,
                                                                            placer_opts.place_agent_epsilon);
            }
            karmed_bandit_agent1->set_step(placer_opts.place_agent_gamma, move_lim);
            move_generator = std::make_unique<SimpleRLMoveGenerator>(karmed_bandit_agent1,
                                                                     noc_attraction_weight,
                                                                     placer_opts.place_high_fanout_net);
            //agent's 2nd state
            karmed_bandit_agent2 = std::make_unique<EpsilonGreedyAgent>(second_state_avail_moves,
                                                                        e_agent_space::MOVE_TYPE,
                                                                        placer_opts.place_agent_epsilon);
            karmed_bandit_agent2->set_step(placer_opts.place_agent_gamma, move_lim);
            move_generator2 = std::make_unique<SimpleRLMoveGenerator>(karmed_bandit_agent2,
                                                                      noc_attraction_weight,
                                                                      placer_opts.place_high_fanout_net);
        } else {
            std::unique_ptr<SoftmaxAgent> karmed_bandit_agent1, karmed_bandit_agent2;
            //agent's 1st state
            if (placer_opts.place_agent_space == e_agent_space::MOVE_BLOCK_TYPE) {
                VTR_LOG("Using simple RL 'Softmax agent' for choosing move and block types\n");
                karmed_bandit_agent1 = std::make_unique<SoftmaxAgent>(first_state_avail_moves,
                                                                      e_agent_space::MOVE_BLOCK_TYPE);
            } else {
                VTR_LOG("Using simple RL 'Softmax agent' for choosing move types\n");
                karmed_bandit_agent1 = std::make_unique<SoftmaxAgent>(first_state_avail_moves,
                                                                      e_agent_space::MOVE_TYPE);
            }
            karmed_bandit_agent1->set_step(placer_opts.place_agent_gamma, move_lim);
            move_generator = std::make_unique<SimpleRLMoveGenerator>(karmed_bandit_agent1,
                                                                     noc_attraction_weight,
                                                                     placer_opts.place_high_fanout_net);
            //agent's 2nd state
            karmed_bandit_agent2 = std::make_unique<SoftmaxAgent>(second_state_avail_moves,
                                                                  e_agent_space::MOVE_TYPE);
            karmed_bandit_agent2->set_step(placer_opts.place_agent_gamma, move_lim);
            move_generator2 = std::make_unique<SimpleRLMoveGenerator>(karmed_bandit_agent2,
                                                                      noc_attraction_weight,
                                                                      placer_opts.place_high_fanout_net);
        }
    }
}

void assign_current_move_generator(std::unique_ptr<MoveGenerator>& move_generator,
                                   std::unique_ptr<MoveGenerator>& move_generator2,
                                   e_agent_state agent_state,
                                   const t_placer_opts& placer_opts,
                                   bool in_quench,
                                   std::unique_ptr<MoveGenerator>& current_move_generator) {
    if (in_quench) {
        if (placer_opts.place_quench_algorithm.is_timing_driven() && placer_opts.place_agent_multistate)
            current_move_generator = std::move(move_generator2);
        else
            current_move_generator = std::move(move_generator);
    } else {
        if (agent_state == e_agent_state::EARLY_IN_THE_ANNEAL || !placer_opts.place_agent_multistate)
            current_move_generator = std::move(move_generator);
        else
            current_move_generator = std::move(move_generator2);
    }
}

void update_move_generator(std::unique_ptr<MoveGenerator>& move_generator,
                           std::unique_ptr<MoveGenerator>& move_generator2,
                           e_agent_state agent_state,
                           const t_placer_opts& placer_opts,
                           bool in_quench,
                           std::unique_ptr<MoveGenerator>& current_move_generator) {
    if (in_quench) {
        if (placer_opts.place_quench_algorithm.is_timing_driven() && placer_opts.place_agent_multistate)
            move_generator2 = std::move(current_move_generator);
        else
            move_generator = std::move(current_move_generator);
    } else {
        if (agent_state == e_agent_state::EARLY_IN_THE_ANNEAL || !placer_opts.place_agent_multistate)
            move_generator = std::move(current_move_generator);
        else
            move_generator2 = std::move(current_move_generator);
    }
}<|MERGE_RESOLUTION|>--- conflicted
+++ resolved
@@ -5,30 +5,8 @@
 void create_move_generators(std::unique_ptr<MoveGenerator>& move_generator,
                             std::unique_ptr<MoveGenerator>& move_generator2,
                             const t_placer_opts& placer_opts,
-<<<<<<< HEAD
                             int move_lim,
                             float noc_attraction_weight) {
-    if (!placer_opts.RL_agent_placement) {
-        if (placer_opts.place_algorithm.is_timing_driven()) {
-            VTR_LOG("Using static probabilities for choosing each move type\n");
-            VTR_LOG("Probability of Uniform_move : %f \n", placer_opts.place_static_move_prob[(int)e_move_type::UNIFORM]);
-            VTR_LOG("Probability of Median_move : %f \n", placer_opts.place_static_move_prob[(int)e_move_type::MEDIAN]);
-            VTR_LOG("Probability of Centroid_move : %f \n", placer_opts.place_static_move_prob[(int)e_move_type::CENTROID]);
-            VTR_LOG("Probability of Weighted_centroid_move : %f \n", placer_opts.place_static_move_prob[(int)e_move_type::W_CENTROID]);
-            VTR_LOG("Probability of Weighted_median_move : %f \n", placer_opts.place_static_move_prob[(int)e_move_type::W_MEDIAN]);
-            VTR_LOG("Probability of Critical_uniform_move : %f \n", placer_opts.place_static_move_prob[(int)e_move_type::CRIT_UNIFORM]);
-            VTR_LOG("Probability of Timing_feasible_region_move : %f \n", placer_opts.place_static_move_prob[(int)e_move_type::FEASIBLE_REGION]);
-            move_generator = std::make_unique<StaticMoveGenerator>(placer_opts.place_static_move_prob);
-            move_generator2 = std::make_unique<StaticMoveGenerator>(placer_opts.place_static_move_prob);
-        } else { //Non-timing driven placement
-            VTR_LOG("Using static probabilities for choosing each move type\n");
-            VTR_LOG("Probability of Uniform_move : %f \n", placer_opts.place_static_notiming_move_prob[(int)e_move_type::UNIFORM]);
-            VTR_LOG("Probability of Median_move : %f \n", placer_opts.place_static_notiming_move_prob[(int)e_move_type::MEDIAN]);
-            VTR_LOG("Probability of Centroid_move : %f \n", placer_opts.place_static_notiming_move_prob[(int)e_move_type::CENTROID]);
-            move_generator = std::make_unique<StaticMoveGenerator>(placer_opts.place_static_notiming_move_prob);
-            move_generator2 = std::make_unique<StaticMoveGenerator>(placer_opts.place_static_notiming_move_prob);
-=======
-                            int move_lim) {
     if (!placer_opts.RL_agent_placement) { // RL agent is disabled
         auto move_types = placer_opts.place_static_move_prob;
         move_types.resize((int)e_move_type::NUMBER_OF_AUTO_MOVES, 0.0f);
@@ -39,9 +17,7 @@
             VTR_LOG("Probability of %s : %f \n",
                     move_name.c_str(),
                     placer_opts.place_static_move_prob[move_type]);
->>>>>>> 9cc02c33
         }
-
         move_generator = std::make_unique<StaticMoveGenerator>(placer_opts.place_static_move_prob);
         move_generator2 = std::make_unique<StaticMoveGenerator>(placer_opts.place_static_move_prob);
     } else { //RL based placement
