/**
 * @file
 * @author Jason Luu
 * @date   October 8, 2008
 *
 * @brief Initializes and allocates the physical logic block grid for VPR.
 */

#include <cstdio>
#include <cstring>
#include <algorithm>
#include <regex>
#include <limits>

#include "vtr_assert.h"
#include "vtr_math.h"
#include "vtr_log.h"

#include "vpr_types.h"
#include "vpr_error.h"
#include "vpr_utils.h"

#include "globals.h"
#include "SetupGrid.h"
#include "vtr_expr_eval.h"

#define MAX_SIZE_FACTOR 10000

using vtr::FormulaParser;
using vtr::t_formula_data;

static DeviceGrid auto_size_device_grid(const std::vector<t_grid_def>& grid_layouts, const std::map<t_logical_block_type_ptr, size_t>& minimum_instance_counts, float maximum_device_utilization);
static std::vector<t_logical_block_type_ptr> grid_overused_resources(const DeviceGrid& grid, std::map<t_logical_block_type_ptr, size_t> instance_counts);
static bool grid_satisfies_instance_counts(const DeviceGrid& grid, const std::map<t_logical_block_type_ptr, size_t>& instance_counts, float maximum_utilization);
static DeviceGrid build_device_grid(const t_grid_def& grid_def, size_t width, size_t height, bool warn_out_of_range = true, const std::vector<t_logical_block_type_ptr>& limiting_resources = std::vector<t_logical_block_type_ptr>());

static void CheckGrid(const DeviceGrid& grid);

static void set_grid_block_type(int priority,
                                const t_physical_tile_type* type,
                                int layer_num,
                                size_t x_root,
                                size_t y_root,
                                vtr::NdMatrix<t_grid_tile, 3>& grid,
                                vtr::NdMatrix<int, 3>& grid_priorities,
                                const t_metadata_dict* meta);

///@brief Create the device grid based on resource requirements
DeviceGrid create_device_grid(const std::string& layout_name, const std::vector<t_grid_def>& grid_layouts, const std::map<t_logical_block_type_ptr, size_t>& minimum_instance_counts, float target_device_utilization) {
    if (layout_name == "auto") {
        //Auto-size the device
        //
        //Note that we treat the target device utilization as a maximum
        return auto_size_device_grid(grid_layouts, minimum_instance_counts, target_device_utilization);
    } else {
        //Use the specified device

        //Find the matching grid definition
        auto cmp = [&](const t_grid_def& grid_def) {
            return grid_def.name == layout_name;
        };

        auto iter = std::find_if(grid_layouts.begin(), grid_layouts.end(), cmp);
        if (iter == grid_layouts.end()) {
            //Not found
            std::string valid_names;
            for (size_t i = 0; i < grid_layouts.size(); ++i) {
                if (i != 0) {
                    valid_names += ", ";
                }
                valid_names += "'" + grid_layouts[i].name + "'";
            }
            VPR_FATAL_ERROR(VPR_ERROR_ARCH, "Failed to find grid layout named '%s' (valid grid layouts: %s)\n", layout_name.c_str(), valid_names.c_str());
        }

        return build_device_grid(*iter, iter->width, iter->height);
    }
}

///@brief Create the device grid based on dimensions
DeviceGrid create_device_grid(const std::string& layout_name, const std::vector<t_grid_def>& grid_layouts, size_t width, size_t height) {
    if (layout_name == "auto") {
        VTR_ASSERT(!grid_layouts.empty());
        //Auto-size
        if (grid_layouts[0].grid_type == GridDefType::AUTO) {
            //Auto layout of the specified dimensions
            return build_device_grid(grid_layouts[0], width, height);
        } else {
            //Find the fixed layout close to the target size
            std::vector<const t_grid_def*> grid_layouts_view;
            grid_layouts_view.reserve(grid_layouts.size());
            for (const auto& layout : grid_layouts) {
                grid_layouts_view.push_back(&layout);
            }
            auto sort_cmp = [](const t_grid_def* lhs, const t_grid_def* rhs) {
                return lhs->width < rhs->width || lhs->height < rhs->width;
            };
            std::stable_sort(grid_layouts_view.begin(), grid_layouts_view.end(), sort_cmp);

            auto find_cmp = [&](const t_grid_def* grid_def) {
                return grid_def->width >= int(width) && grid_def->height >= int(height);
            };
            auto iter = std::find_if(grid_layouts_view.begin(), grid_layouts_view.end(), find_cmp);

            if (iter == grid_layouts_view.end()) {
                //No device larger than specified width/height, so choose largest possible
                VTR_LOG_WARN(
                    "Specified device dimensions (%zux%zu) exceed those of the largest fixed-size device."
                    " Using the largest fixed-size device\n",
                    width, height);
                --iter;
            }

            const t_grid_def* layout = *iter;

            return build_device_grid(*layout, layout->width, layout->height);
        }
    } else {
        //Use the specified device
        auto cmp = [&](const t_grid_def& grid_def) {
            return grid_def.name == layout_name;
        };

        auto iter = std::find_if(grid_layouts.begin(), grid_layouts.end(), cmp);
        if (iter == grid_layouts.end()) {
            //Not found
            std::string valid_names;
            for (size_t i = 0; i < grid_layouts.size(); ++i) {
                if (i != 0) {
                    valid_names += ", ";
                }
                valid_names += "'" + grid_layouts[i].name + "'";
            }
            VPR_FATAL_ERROR(VPR_ERROR_ARCH, "Failed to find grid layout named '%s' (valid grid layouts: %s)\n", layout_name.c_str(), valid_names.c_str());
        }

        return build_device_grid(*iter, iter->width, iter->height);
    }
}

/**
 * @brief Create a device grid which satisfies the minimum block counts
 *
 * If a set of fixed grid layouts are specified, the smallest satisfying grid is picked
 * If an auto grid layouts are specified, the smallest dynamicly sized grid is picked
 */
static DeviceGrid auto_size_device_grid(const std::vector<t_grid_def>& grid_layouts, const std::map<t_logical_block_type_ptr, size_t>& minimum_instance_counts, float maximum_device_utilization) {
    VTR_ASSERT(!grid_layouts.empty());

    DeviceGrid grid;

    auto is_auto_grid_def = [](const t_grid_def& grid_def) {
        return grid_def.grid_type == GridDefType::AUTO;
    };

    auto auto_layout_itr = std::find_if(grid_layouts.begin(), grid_layouts.end(), is_auto_grid_def);
    if (auto_layout_itr != grid_layouts.end()) {
        //Automatic grid layout, find the smallest height/width
        VTR_ASSERT_SAFE_MSG(std::find_if(auto_layout_itr + 1, grid_layouts.end(), is_auto_grid_def) == grid_layouts.end(), "Only one <auto_layout>");

        //Determine maximum device size to try before concluding that the circuit cannot fit on any device
        //Calculate total number of required instances
        //Then multiply by a factor of MAX_SIZE_FACTOR as overhead
        //This is to avoid infinite loop if increasing the grid size never gets you more of the instance
        //type you need and hence never lets you fit the design
        size_t max_size;
        size_t total_minimum_instance_counts = 0;
        for (auto& inst : minimum_instance_counts) {
            size_t count = inst.second;
            total_minimum_instance_counts += count;
        }
        max_size = total_minimum_instance_counts * MAX_SIZE_FACTOR;

        const auto& grid_def = *auto_layout_itr;
        VTR_ASSERT(grid_def.aspect_ratio >= 0.);

        //Initial size is num_layers x 3 x 3, the smallest possible while avoiding
        //start before end location issues with <perimeter> location
        //specifications
        size_t width = 3;
        size_t height = 3;
        std::vector<t_logical_block_type_ptr> limiting_resources;
        size_t grid_size = 0;
        do {
            //Scale opposite dimension to match aspect ratio
            height = vtr::nint(width / grid_def.aspect_ratio);

#ifdef VERBOSE
            VTR_LOG("Grid size: %zu x %zu (AR: %.2f) \n", width, height, float(width) / height);
#endif

            //Build the device
            // Don't warn about out-of-range specifications since these can
            // occur (harmlessly) at small device dimensions
            grid = build_device_grid(grid_def, width, height, false, limiting_resources);

            //Check if it satisfies the block counts
            if (grid_satisfies_instance_counts(grid, minimum_instance_counts, maximum_device_utilization)) {
                //Re-build the grid at the final size with out-of-range
                grid = build_device_grid(grid_def, width, height, false, limiting_resources);
                return grid;
            }

            limiting_resources = grid_overused_resources(grid, minimum_instance_counts);

            //Determine grid size
            grid_size = width * height;

            //Increase the grid size
            width++;

        } while (grid_size < max_size);

        //Maximum device size reached
        VPR_FATAL_ERROR(VPR_ERROR_OTHER,
                        "Device auto-fit aborted: device size already exceeds required resources count by %d times yet still cannot fit the design. "
                        "This may be due to resources that do not grow as the grid size increases (e.g. PLLs in the Titan Stratix IV architecture capture).\n",
                        MAX_SIZE_FACTOR);

    } else {
        VTR_ASSERT(auto_layout_itr == grid_layouts.end());
        //Fixed grid layouts, find the smallest of the fixed layouts

        //Sort the grid layouts from smallest to largest
        std::vector<const t_grid_def*> grid_layouts_view;
        grid_layouts_view.reserve(grid_layouts.size());
        for (const auto& layout : grid_layouts) {
            grid_layouts_view.push_back(&layout);
        }
        auto area_cmp = [](const t_grid_def* lhs, const t_grid_def* rhs) {
            VTR_ASSERT(lhs->grid_type == GridDefType::FIXED);
            VTR_ASSERT(rhs->grid_type == GridDefType::FIXED);

            int lhs_area = lhs->width * lhs->height;
            int rhs_area = rhs->width * rhs->height;

            return lhs_area < rhs_area;
        };
        std::stable_sort(grid_layouts_view.begin(), grid_layouts_view.end(), area_cmp);

        std::vector<t_logical_block_type_ptr> limiting_resources;

        //Try all the fixed devices in order from smallest to largest
        for (const auto* grid_def : grid_layouts_view) {
            //Build the grid
            grid = build_device_grid(*grid_def, grid_def->width, grid_def->height, true, limiting_resources);

            if (grid_satisfies_instance_counts(grid, minimum_instance_counts, maximum_device_utilization)) {
                return grid;
            }
            limiting_resources = grid_overused_resources(grid, minimum_instance_counts);
        }
    }

    return grid; //Unreachable
}

/**
 * @brief Estimates what logical block types will be unimplementable due to resource
 *        limits in the available grid
 *
 * Performs a fast counting based estimate, allocating the least
 * flexible block types (those with the fewestequivalent tiles) first.
 */
static std::vector<t_logical_block_type_ptr> grid_overused_resources(const DeviceGrid& grid, std::map<t_logical_block_type_ptr, size_t> instance_counts) {
    auto& device_ctx = g_vpr_ctx.device();

    std::vector<t_logical_block_type_ptr> overused_resources;

    std::unordered_map<t_physical_tile_type_ptr, size_t> min_count_map;
    // Initialize min_count_map
    for (const auto& tile_type : device_ctx.physical_tile_types) {
        min_count_map.insert(std::make_pair(&tile_type, size_t(0)));
    }

    //Initialize available tile counts
    std::unordered_map<t_physical_tile_type_ptr, int> avail_tiles;
    for (auto& tile_type : device_ctx.physical_tile_types) {
        avail_tiles[&tile_type] = grid.num_instances(&tile_type, -1);
    }

    //Sort so we allocate logical blocks with the fewest equivalent sites first (least flexible)
    std::vector<const t_logical_block_type*> logical_block_types;
    logical_block_types.reserve(device_ctx.logical_block_types.size());
    for (auto& block_type : device_ctx.logical_block_types) {
        logical_block_types.push_back(&block_type);
    }

    auto by_ascending_equiv_tiles = [](t_logical_block_type_ptr lhs, t_logical_block_type_ptr rhs) {
        return lhs->equivalent_tiles.size() < rhs->equivalent_tiles.size();
    };
    std::stable_sort(logical_block_types.begin(), logical_block_types.end(), by_ascending_equiv_tiles);

    //Allocate logical blocks to available tiles
    for (auto block_type : logical_block_types) {
        if (instance_counts.count(block_type)) {
            int required_blocks = instance_counts[block_type];

            for (auto tile_type : block_type->equivalent_tiles) {
                if (avail_tiles[tile_type] >= required_blocks) {
                    avail_tiles[tile_type] -= required_blocks;
                    required_blocks = 0;
                } else {
                    required_blocks -= avail_tiles[tile_type];
                    avail_tiles[tile_type] = 0;
                }

                if (required_blocks == 0) break;
            }

            if (required_blocks > 0) {
                overused_resources.push_back(block_type);
            }
        }
    }

    return overused_resources;
}

static bool grid_satisfies_instance_counts(const DeviceGrid& grid, const std::map<t_logical_block_type_ptr, size_t>& instance_counts, float maximum_utilization) {
<<<<<<< HEAD
    //Are the resources satisified?
=======
    //Are the resources satisfied?
>>>>>>> 2778e2e3
    auto overused_resources = grid_overused_resources(grid, instance_counts);

    if (!overused_resources.empty()) {
        return false;
    }

    //Is the utilization below the maximum?
    float utilization = calculate_device_utilization(grid, instance_counts);

    if (utilization > maximum_utilization) {
        return false;
    }

    return true; //OK
}

///@brief Build the specified device grid
static DeviceGrid build_device_grid(const t_grid_def& grid_def, size_t grid_width, size_t grid_height, bool warn_out_of_range, const std::vector<t_logical_block_type_ptr>& limiting_resources) {
    if (grid_def.grid_type == GridDefType::FIXED) {
        if (grid_def.width != int(grid_width) || grid_def.height != int(grid_height)) {
            VPR_FATAL_ERROR(VPR_ERROR_OTHER,
                            "Requested grid size (%zu%zu) does not match fixed device size (%dx%d)",
                            grid_width, grid_height, grid_def.width, grid_def.height);
        }
    }

    auto& device_ctx = g_vpr_ctx.device();

    //Initialize the grid and each location priority based on available dies in the architecture file
    vtr::NdMatrix<t_grid_tile, 3> grid;
    vtr::NdMatrix<int, 3> grid_priorities;
    int num_layers = (int)grid_def.layers.size();
    grid.resize(std::array<size_t, 3>{(size_t)num_layers, grid_width, grid_height});
    //Track the current priority for each grid location
    // Note that we initialize it to the lowest (i.e. most negative) possible value, so
    // any user-specified priority will override the default empty grid
    grid_priorities.resize(std::array<size_t, 3>{(size_t)num_layers, grid_width, grid_height}, std::numeric_limits<int>::lowest());

    //Initialize the device to all empty blocks
    auto empty_type = device_ctx.EMPTY_PHYSICAL_TILE_TYPE;
    VTR_ASSERT(empty_type != nullptr);
    for (int layer = 0; layer < num_layers; ++layer) {
        for (size_t x = 0; x < grid_width; ++x) {
            for (size_t y = 0; y < grid_height; ++y) {
                set_grid_block_type(std::numeric_limits<int>::lowest() + 1, //+1 so it overrides without warning
                                    empty_type,
                                    layer, x, y,
                                    grid, grid_priorities,
                                    /*meta=*/nullptr);
            }
        }
    }

    FormulaParser p;
    std::set<t_physical_tile_type_ptr> seen_types;
    for (int layer = 0; layer < num_layers; layer++) {
        for (const auto& grid_loc_def : grid_def.layers.at(layer).loc_defs) {
            //Fill in the block types according to the specification
            auto type = find_tile_type_by_name(grid_loc_def.block_type, device_ctx.physical_tile_types);

            if (!type) {
                VPR_FATAL_ERROR(VPR_ERROR_ARCH,
                                "Failed to find block type '%s' for grid location specification",
                                grid_loc_def.block_type.c_str());
            }

            seen_types.insert(type);

            t_formula_data vars;
            vars.set_var_value("W", grid_width);
            vars.set_var_value("H", grid_height);
            vars.set_var_value("w", type->width);
            vars.set_var_value("h", type->height);

            //Load the x specification
            auto& xspec = grid_loc_def.x;

            VTR_ASSERT_MSG(!xspec.start_expr.empty(), "x start position must be specified");
            VTR_ASSERT_MSG(!xspec.end_expr.empty(), "x end position must be specified");
            VTR_ASSERT_MSG(!xspec.incr_expr.empty(), "x increment must be specified");
            VTR_ASSERT_MSG(!xspec.repeat_expr.empty(), "x repeat must be specified");

            size_t startx = p.parse_formula(xspec.start_expr, vars);
            size_t endx = p.parse_formula(xspec.end_expr, vars);
            size_t incrx = p.parse_formula(xspec.incr_expr, vars);
            size_t repeatx = p.parse_formula(xspec.repeat_expr, vars);

            //Load the y specification
            auto& yspec = grid_loc_def.y;

            VTR_ASSERT_MSG(!yspec.start_expr.empty(), "y start position must be specified");
            VTR_ASSERT_MSG(!yspec.end_expr.empty(), "y end position must be specified");
            VTR_ASSERT_MSG(!yspec.incr_expr.empty(), "y increment must be specified");
            VTR_ASSERT_MSG(!yspec.repeat_expr.empty(), "y repeat must be specified");

            size_t starty = p.parse_formula(yspec.start_expr, vars);
            size_t endy = p.parse_formula(yspec.end_expr, vars);
            size_t incry = p.parse_formula(yspec.incr_expr, vars);
            size_t repeaty = p.parse_formula(yspec.repeat_expr, vars);

            //Check start against the device dimensions
            // Start locations outside the device will never create block instances
            if (startx > grid_width - 1) {
                if (warn_out_of_range) {
                    VTR_LOG_WARN("Block type '%s' grid location specification startx (%s = %d) falls outside device horizontal range [%d,%d]\n",
                                 type->name, xspec.start_expr.c_str(), startx, 0, grid_width - 1);
                }
                continue; //No instances will be created
            }

            if (starty > grid_height - 1) {
                if (warn_out_of_range) {
                    VTR_LOG_WARN("Block type '%s' grid location specification starty (%s = %d) falls outside device vertical range [%d,%d]\n",
                                 type->name, yspec.start_expr.c_str(), starty, 0, grid_height - 1);
                }
                continue; //No instances will be created
            }

            //Check end against the device dimensions
            if (endx > grid_width - 1) {
                if (warn_out_of_range) {
                    VTR_LOG_WARN("Block type '%s' grid location specification endx (%s = %d) falls outside device horizontal range [%d,%d]\n",
                                 type->name, xspec.end_expr.c_str(), endx, 0, grid_width - 1);
                }
            }

            if (endy > grid_height - 1) {
                if (warn_out_of_range) {
                    VTR_LOG_WARN("Block type '%s' grid location specification endy (%s = %d) falls outside device vertical range [%d,%d]\n",
                                 type->name, yspec.end_expr.c_str(), endy, 0, grid_height - 1);
                }
            }

            //The end must fall after (or equal) to the start
            if (endx < startx) {
                VPR_FATAL_ERROR(VPR_ERROR_ARCH,
                                "Grid location specification endx (%s = %d) can not come before startx (%s = %d) for block type '%s'",
                                xspec.end_expr.c_str(), endx, xspec.start_expr.c_str(), startx, type->name);
            }

            if (endy < starty) {
                VPR_FATAL_ERROR(VPR_ERROR_ARCH,
                                "Grid location specification endy (%s = %d) can not come before starty (%s = %d) for block type '%s'",
                                yspec.end_expr.c_str(), endy, yspec.start_expr.c_str(), starty, type->name);
            }

            //The minimum increment is the block dimension
            VTR_ASSERT(type->width > 0);
            if (incrx < size_t(type->width)) {
                VPR_FATAL_ERROR(VPR_ERROR_ARCH,
                                "Grid location specification incrx for block type '%s' must be at least"
                                " block width (%d) to avoid overlapping instances (was %s = %d)",
                                type->name, type->width, xspec.incr_expr.c_str(), incrx);
            }

            VTR_ASSERT(type->height > 0);
            if (incry < size_t(type->height)) {
                VPR_FATAL_ERROR(VPR_ERROR_ARCH,
                                "Grid location specification incry for block type '%s' must be at least"
                                " block height (%d) to avoid overlapping instances (was %s = %d)",
                                type->name, type->height, yspec.incr_expr.c_str(), incry);
            }

            //The minimum repeat is the region dimension
            size_t region_width = endx - startx + 1; //+1 since start/end are both inclusive
            if (repeatx < region_width) {
                VPR_FATAL_ERROR(VPR_ERROR_ARCH,
                                "Grid location specification repeatx for block type '%s' must be at least"
                                " the region width (%d) to avoid overlapping instances (was %s = %d)",
                                type->name, region_width, xspec.repeat_expr.c_str(), repeatx);
            }

            size_t region_height = endy - starty + 1; //+1 since start/end are both inclusive
            if (repeaty < region_height) {
                VPR_FATAL_ERROR(VPR_ERROR_ARCH,
                                "Grid location specification repeaty for block type '%s' must be at least"
                                " the region height (%d) to avoid overlapping instances (was %s = %d)",
                                type->name, region_height, xspec.repeat_expr.c_str(), repeaty);
            }

            //VTR_LOG("Applying grid_loc_def for '%s' priority %d startx=%s=%zu, endx=%s=%zu, starty=%s=%zu, endx=%s=%zu,\n",
            //            type->name, grid_loc_def.priority,
            //            xspec.start_expr.c_str(), startx, xspec.end_expr.c_str(), endx,
            //            yspec.start_expr.c_str(), starty, yspec.end_expr.c_str(), endy);

            size_t x_end = 0;
            for (size_t kx = 0; x_end < grid_width; ++kx) { //Repeat in x direction
                size_t x_start = startx + kx * repeatx;
                x_end = endx + kx * repeatx;

                size_t y_end = 0;
                for (size_t ky = 0; y_end < grid_height; ++ky) { //Repeat in y direction
                    size_t y_start = starty + ky * repeaty;
                    y_end = endy + ky * repeaty;

                    size_t x_max = std::min(x_end, grid_width - 1);
                    size_t y_max = std::min(y_end, grid_height - 1);

                    //Fill in the region
                    for (size_t x = x_start; x + (type->width - 1) <= x_max; x += incrx) {
                        for (size_t y = y_start; y + (type->height - 1) <= y_max; y += incry) {
                            set_grid_block_type(grid_loc_def.priority,
                                                type,
                                                layer, x, y,
                                                grid, grid_priorities,
                                                grid_loc_def.meta);
                        }
                    }
                }
            }
        }
    }

    //Warn if any types were not specified in the grid layout
    for (auto const& type : device_ctx.physical_tile_types) {
        if (&type == empty_type) continue; //Don't worry if empty hasn't been specified

        if (!seen_types.count(&type)) {
            VTR_LOG_WARN("Block type '%s' was not specified in device grid layout\n",
                         type.name);
        }
    }

    auto device_grid = DeviceGrid(grid_def.name, grid, limiting_resources);

    CheckGrid(device_grid);

    return device_grid;
}

static void set_grid_block_type(int priority,
                                const t_physical_tile_type* type,
                                int layer_num,
                                size_t x_root,
                                size_t y_root,
                                vtr::NdMatrix<t_grid_tile, 3>& grid,
                                vtr::NdMatrix<int, 3>& grid_priorities,
                                const t_metadata_dict* meta) {
    struct TypeLocation {
        TypeLocation(size_t x_val, size_t y_val, const t_physical_tile_type* type_val, int priority_val)
            : x(x_val)
            , y(y_val)
            , type(type_val)
            , priority(priority_val) {}
        size_t x;
        size_t y;
        const t_physical_tile_type* type;
        int priority;

        bool operator<(const TypeLocation& rhs) const {
            return x < rhs.x || y < rhs.y || type < rhs.type;
        }
    };

    //Collect locations effected by this block
    std::set<TypeLocation> target_locations;
    for (size_t x = x_root; x < x_root + type->width; ++x) {
        for (size_t y = y_root; y < y_root + type->height; ++y) {
            target_locations.insert(TypeLocation(x, y, grid[layer_num][x][y].type, grid_priorities[layer_num][x][y]));
        }
    }

    //Record the highest priority of all effected locations
    auto iter = target_locations.begin();
    TypeLocation max_priority_type_loc = *iter;
    for (; iter != target_locations.end(); ++iter) {
        if (iter->priority > max_priority_type_loc.priority) {
            max_priority_type_loc = *iter;
        }
    }

    if (priority < max_priority_type_loc.priority) {
        //Lower priority, do not override
#ifdef VERBOSE
        VTR_LOG("Not creating block '%s' at (%zu,%zu) since overlaps block '%s' at (%zu,%zu) with higher priority (%d > %d)\n",
                type->name, x_root, y_root, max_priority_type_loc.type->name, max_priority_type_loc.x, max_priority_type_loc.y,
                max_priority_type_loc.priority, priority);
#endif
        return;
    }

    if (priority == max_priority_type_loc.priority) {
        //Ambiguous case where current grid block and new specification have equal priority
        //
        //We arbitrarily decide to take the 'last applied' wins approach, and warn the user
        //about the potential ambiguity
        VTR_LOG_WARN(
            "Ambiguous block type specification at grid location (%zu,%zu)."
            " Existing block type '%s' at (%zu,%zu) has the same priority (%d) as new overlapping type '%s'."
            " The last specification will apply.\n",
            x_root, y_root,
            max_priority_type_loc.type->name, max_priority_type_loc.x, max_priority_type_loc.y,
            priority, type->name);
    }

    //Mark all the grid tiles 'covered' by this block with the appropriate type
    //and width/height offsets
    std::set<TypeLocation> root_blocks_to_rip_up;
    auto& device_ctx = g_vpr_ctx.device();
    for (size_t x = x_root; x < x_root + type->width; ++x) {
        VTR_ASSERT(x < grid.end_index(1));

        size_t x_offset = x - x_root;
        for (size_t y = y_root; y < y_root + type->height; ++y) {
            VTR_ASSERT(y < grid.end_index(2));
            size_t y_offset = y - y_root;

            auto& grid_tile = grid[layer_num][x][y];
            VTR_ASSERT(grid_priorities[layer_num][x][y] <= priority);

            if (grid_tile.type != nullptr
                && grid_tile.type != device_ctx.EMPTY_PHYSICAL_TILE_TYPE) {
                //We are overriding a non-empty block, we need to be careful
                //to ensure we remove any blocks which will be invalidated when we
                //overwrite part of their locations

                size_t orig_root_x = x - grid[layer_num][x][y].width_offset;
                size_t orig_root_y = y - grid[layer_num][x][y].height_offset;

                root_blocks_to_rip_up.insert(TypeLocation(orig_root_x,
                                                          orig_root_y,
                                                          grid[layer_num][x][y].type,
                                                          grid_priorities[layer_num][x][y]));
            }

            grid[layer_num][x][y].type = type;
            grid[layer_num][x][y].width_offset = x_offset;
            grid[layer_num][x][y].height_offset = y_offset;
            grid[layer_num][x][y].meta = meta;

            grid_priorities[layer_num][x][y] = priority;
        }
    }

    //Rip-up any invalidated blocks
    for (auto invalidated_root : root_blocks_to_rip_up) {
        //Mark all the grid locations used by this root block as empty
        for (size_t x = invalidated_root.x; x < invalidated_root.x + invalidated_root.type->width; ++x) {
            int x_offset = x - invalidated_root.x;
            for (size_t y = invalidated_root.y; y < invalidated_root.y + invalidated_root.type->height; ++y) {
                int y_offset = y - invalidated_root.y;

                if (grid[layer_num][x][y].type == invalidated_root.type
                    && grid[layer_num][x][y].width_offset == x_offset
                    && grid[layer_num][x][y].height_offset == y_offset) {
                    //This is a left-over invalidated block, mark as empty
                    // Note: that we explicitly check the type and offsets, since the original block
                    //       may have been completely overwritten, and we don't want to change anything
                    //       in that case
                    VTR_ASSERT(device_ctx.EMPTY_PHYSICAL_TILE_TYPE->width == 1);
                    VTR_ASSERT(device_ctx.EMPTY_PHYSICAL_TILE_TYPE->height == 1);

#ifdef VERBOSE
                    VTR_LOG("Ripping up block '%s' at (%d,%d) offset (%d,%d). Overlapped by '%s' at (%d,%d)\n",
                            invalidated_root.type->name, invalidated_root.x, invalidated_root.y,
                            x_offset, y_offset,
                            type->name, x_root, y_root);
#endif

                    grid[layer_num][x][y].type = device_ctx.EMPTY_PHYSICAL_TILE_TYPE;
                    grid[layer_num][x][y].width_offset = 0;
                    grid[layer_num][x][y].height_offset = 0;

                    grid_priorities[layer_num][x][y] = std::numeric_limits<int>::lowest();
                }
            }
        }
    }
}

///@brief Check grid is valid
static void CheckGrid(const DeviceGrid& grid) {
    for (int layer_num = 0; layer_num < grid.get_num_layers(); layer_num++) { //Check each die individually
        for (int i = 0; i < (int)grid.width(); ++i) {
            for (int j = 0; j < (int)grid.height(); ++j) {
                const t_physical_tile_loc tile_loc(i, j, layer_num);
                const auto& type = grid.get_physical_type(tile_loc);
                int width_offset = grid.get_width_offset(tile_loc);
                int height_offset = grid.get_height_offset(tile_loc);
                if (nullptr == type) {
                    VPR_FATAL_ERROR(VPR_ERROR_OTHER, "Grid Location (%d,%d,%d) has no type.\n", i, j, layer_num);
                }

                if ((grid.get_width_offset(tile_loc) < 0)
                    || (grid.get_width_offset(tile_loc) >= type->width)) {
                    VPR_FATAL_ERROR(VPR_ERROR_OTHER, "Grid Location (%d,%d,%d) has invalid width offset (%d).\n",
                                    i,
                                    j,
                                    layer_num,
                                    width_offset);
                }
                if ((grid.get_height_offset(tile_loc) < 0)
                    || (grid.get_height_offset(tile_loc) >= type->height)) {
                    VPR_FATAL_ERROR(VPR_ERROR_OTHER, "Grid Location (%d,%d,%d) has invalid height offset (%d).\n",
                                    i,
                                    j,
                                    layer_num,
                                    height_offset);
                }

                //Verify that type and width/height offsets are correct (e.g. for dimension > 1 blocks)
                if (grid.get_width_offset(tile_loc) == 0 && grid.get_height_offset(tile_loc) == 0) {
                    //From the root block check that all other blocks are correct
                    for (int x = i; x < i + type->width; ++x) {
                        int x_offset = x - i;
                        for (int y = j; y < j + type->height; ++y) {
                            int y_offset = y - j;
                            const t_physical_tile_loc tile_loc_offset(x, y, layer_num);
                            const auto& tile_type = grid.get_physical_type(tile_loc_offset);
                            int tile_width_offset = grid.get_width_offset(tile_loc_offset);
                            int tile_height_offset = grid.get_height_offset(tile_loc_offset);
                            if (tile_type != type) {
                                VPR_FATAL_ERROR(VPR_ERROR_OTHER,
                                                "Grid Location (%d,%d,%d) should have type '%s' (based on root location) but has type '%s'\n",
                                                i, j, layer_num, type->name, type->name);
                            }

                            if (tile_width_offset != x_offset) {
                                VPR_FATAL_ERROR(VPR_ERROR_OTHER,
                                                "Grid Location (%d,%d,%d) of type '%s' should have width offset '%d' (based on root location) but has '%d'\n",
                                                i, j, layer_num, type->name, x_offset, tile_width_offset);
                            }

                            if (tile_height_offset != y_offset) {
                                VPR_FATAL_ERROR(VPR_ERROR_OTHER,
                                                "Grid Location (%d,%d,%d)  of type '%s' should have height offset '%d' (based on root location) but has '%d'\n",
                                                i, j, layer_num, type->name, y_offset, tile_height_offset);
                            }
                        }
                    }
                }
            }
        }
    }
}

float calculate_device_utilization(const DeviceGrid& grid, const std::map<t_logical_block_type_ptr, size_t>& instance_counts) {
    //Record the resources of the grid
    std::map<t_physical_tile_type_ptr, size_t> grid_resources;
    for (int layer_num = 0; layer_num < grid.get_num_layers(); ++layer_num) {
        for (int x = 0; x < (int)grid.width(); ++x) {
            for (int y = 0; y < (int)grid.height(); ++y) {
                int width_offset = grid.get_width_offset({x, y, layer_num});
                int height_offset = grid.get_height_offset({x, y, layer_num});
                if (width_offset == 0 && height_offset == 0) {
                    const auto& type = grid.get_physical_type({x, y, layer_num});
                    ++grid_resources[type];
                }
            }
        }
    }

    //Determine the area of grid in tile units
    float grid_area = 0.;
    for (auto& kv : grid_resources) {
        t_physical_tile_type_ptr type = kv.first;
        size_t count = kv.second;

        float type_area = type->width * type->height;

        grid_area += type_area * count;
    }

    //Determine the area of instances in tile units
    float instance_area = 0.;
    for (auto& kv : instance_counts) {
        if (is_empty_type(kv.first)) {
            continue;
        }

        t_physical_tile_type_ptr type = pick_physical_type(kv.first);

        size_t count = kv.second;

        float type_area = type->width * type->height;

        //Instances of multi-capaicty blocks take up less space
        if (type->capacity != 0) {
            type_area /= type->capacity;
        }

        instance_area += type_area * count;
    }

    float utilization = instance_area / grid_area;

    return utilization;
}

size_t count_grid_tiles(const DeviceGrid& grid) {
    return grid.get_num_layers() * grid.width() * grid.height();
}<|MERGE_RESOLUTION|>--- conflicted
+++ resolved
@@ -318,11 +318,7 @@
 }
 
 static bool grid_satisfies_instance_counts(const DeviceGrid& grid, const std::map<t_logical_block_type_ptr, size_t>& instance_counts, float maximum_utilization) {
-<<<<<<< HEAD
-    //Are the resources satisified?
-=======
     //Are the resources satisfied?
->>>>>>> 2778e2e3
     auto overused_resources = grid_overused_resources(grid, instance_counts);
 
     if (!overused_resources.empty()) {
