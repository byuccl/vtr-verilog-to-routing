--- conflicted
+++ resolved
@@ -1272,10 +1272,7 @@
 // used to store NoC specific options, when supplied as an input by the user
 struct t_noc_opts {
     bool noc; ///<options to model the noc within the FPGA device
-<<<<<<< HEAD
-=======
     std::string noc_flows_file; ///<name of the file that contains all the traffic flow information in the NoC
->>>>>>> a153da5b
 };
 
 /**
