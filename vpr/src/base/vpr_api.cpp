--- conflicted
+++ resolved
@@ -39,10 +39,7 @@
 #include "SetupGrid.h"
 #include "setup_clocks.h"
 #include "setup_noc.h"
-<<<<<<< HEAD
-=======
 #include "read_xml_noc_traffic_flows_file.h"
->>>>>>> a153da5b
 #include "stats.h"
 #include "read_options.h"
 #include "echo_files.h"
@@ -522,11 +519,8 @@
     if (vpr_setup.NocOpts.noc == true) {
         // create the NoC model based on the user description from the arch file
         setup_noc(arch);
-<<<<<<< HEAD
-=======
         // read and store the noc traffic flow information
         read_xml_noc_traffic_flows_file(vpr_setup.NocOpts.noc_flows_file.c_str());
->>>>>>> a153da5b
 
 #ifndef NO_GRAPHICS
         // setup the graphics
