/**
 * Jason Luu
 * July 17, 2009
 * pb_graph creates the internal routing edges that join together the different
 * pb_types modes within a pb_type
 *
 * Daniel Chen
 * July, 2013
 * Pb_graph checks implemented:
 *		- Double edges between two pins
 *		- Input pin equivalence mismatch with architecture file (warning)
 */

#include <cstdio>
#include <cstring>
#include <cinttypes>
#include <queue>

#include "vtr_util.h"
#include "vtr_assert.h"
#include "vtr_log.h"
#include "vtr_memory.h"
#include "vtr_token.h"

#include "vpr_error.h"
#include "vpr_types.h"

#include "arch_types.h"
#include "physical_types.h"
#include "globals.h"
#include "vpr_utils.h"
#include "pb_type_graph.h"
#include "pb_type_graph_annotations.h"
#include "cluster_feasibility_filter.h"
#include "power.h"
#include "read_xml_arch_file.h"

/* variable global to this section that indexes each pb graph pin within a cluster */
static vtr::t_linked_vptr* edges_head;
static vtr::t_linked_vptr* num_edges_head;

/* TODO: Software engineering decision needed: Move this file to libarch?
 *
 */

static int check_pb_graph();
static void alloc_and_load_pb_graph(t_pb_graph_node* pb_graph_node,
                                    t_pb_graph_node* parent_pb_graph_node,
                                    t_pb_type* pb_type,
                                    const int index,
                                    const int flat_index,
                                    bool load_power_structures,
                                    int& pin_count_in_cluster,
                                    int& primitive_num);

static void alloc_and_load_pb_graph_pin_sinks(t_pb_graph_node* pb_graph_node);

/* Assign a unique id to each IPIN/OPIN pin at logical block level (i.e. fill pin_logical_num_to_pb_pin_mapping in logical_block)*/
static void set_pins_logical_num(t_logical_block_type* logical_block);

/* Return all pb_graph_nodes, in all modes and sub-blocks, contained in the given logical_block */
static std::vector<const t_pb_graph_node*> get_primitive_pb_graph_nodes(t_logical_block_type_ptr logical_block);

/* Add SRC/SINK pins for all the ports of the blocks in the logical block */
static void add_primitive_logical_classes(t_logical_block_type* logical_block);

/* Add SRC/SINK pins for the given ports */
static int add_port_logical_classes(t_logical_block_type* logical_block,
                                    t_pb_graph_pin** pb_graph_pins,
                                    int num_ports,
                                    int* num_pins);

static void alloc_and_load_mode_interconnect(t_pb_graph_node* pb_graph_parent_node,
                                             t_pb_graph_node** pb_graph_children_nodes,
                                             const t_mode* mode,
                                             bool load_power_structures);

static void store_pin_sinks_edge_id(t_pb_graph_node* pb_graph_node);

static bool realloc_and_load_pb_graph_pin_ptrs_at_var(const int line_num,
                                                      const t_pb_graph_node* pb_graph_parent_node,
                                                      t_pb_graph_node** pb_graph_children_nodes,
                                                      const bool interconnect_error_check,
                                                      const bool is_input_to_interc,
                                                      const t_token* tokens,
                                                      int* token_index,
                                                      int* num_pins,
                                                      t_pb_graph_pin*** pb_graph_pins);

static t_pb_graph_pin* get_pb_graph_pin_from_name(const char* port_name,
                                                  const t_pb_graph_node* pb,
                                                  const int pin);

static void alloc_and_load_complete_interc_edges(t_interconnect* interconnect,
                                                 t_pb_graph_pin*** input_pb_graph_node_pin_ptrs,
                                                 const int num_input_sets,
                                                 const int* num_input_ptrs,
                                                 t_pb_graph_pin*** output_pb_graph_node_pin_ptrs,
                                                 const int num_output_sets,
                                                 const int* num_output_ptrs);

static void alloc_and_load_direct_interc_edges(t_interconnect* interconnect,
                                               t_pb_graph_pin*** input_pb_graph_node_pin_ptrs,
                                               const int num_input_sets,
                                               const int* num_input_ptrs,
                                               t_pb_graph_pin*** output_pb_graph_node_pin_ptrs,
                                               const int num_output_sets,
                                               const int* num_output_ptrs);

static void alloc_and_load_mux_interc_edges(t_interconnect* interconnect,
                                            t_pb_graph_pin*** input_pb_graph_node_pin_ptrs,
                                            const int num_input_sets,
                                            const int* num_input_ptrs,
                                            t_pb_graph_pin*** output_pb_graph_node_pin_ptrs,
                                            const int num_output_sets,
                                            const int* num_output_ptrs);

static void echo_pb_rec(const t_pb_graph_node* pb, const int level, FILE* fp);
static void echo_pb_pins(t_pb_graph_pin** pb_graph_pins, const int num_ports, const int level, FILE* fp);

static void alloc_and_load_interconnect_pins(t_interconnect_pins* interc_pins,
                                             t_interconnect* interconnect,
                                             t_pb_graph_pin*** input_pins,
                                             int num_input_sets,
                                             int* num_input_pins,
                                             t_pb_graph_pin*** output_pins,
                                             int num_output_sets,
                                             int* num_output_pins);

static void check_pb_node_rec(const t_pb_graph_node* pb_graph_node);
static void check_repeated_edges_at_pb_pin(t_pb_graph_pin* cur_pin);
static bool operator<(const t_pb_graph_edge_comparator& edge1,
                      const t_pb_graph_edge_comparator& edge2);
static bool check_input_pins_equivalence(const t_pb_graph_pin* cur_pin,
                                         const int i_pin,
                                         std::map<int, int>& edges_map,
                                         int* line_num);

/* computes the index of a pb graph node at its level of the pb hierarchy */
static int compute_flat_index_for_child_node(int num_children_of_type,
                                             int parent_flat_index,
                                             int child_index);

/**
 * Allocate memory into types and load the pb graph with interconnect edges
 */
void alloc_and_load_all_pb_graphs(bool load_power_structures, bool is_flat) {
    int errors;
    edges_head = nullptr;
    num_edges_head = nullptr;
    auto& device_ctx = g_vpr_ctx.mutable_device();

    for (auto& type : device_ctx.logical_block_types) {
        if (type.pb_type) {
            type.pb_graph_head = new t_pb_graph_node();
            int pin_count_in_cluster = 0;
            int primitive_num = 0;
            alloc_and_load_pb_graph(type.pb_graph_head,
                                    nullptr,
                                    type.pb_type,
                                    0,
                                    0,
                                    load_power_structures,
                                    pin_count_in_cluster,
                                    primitive_num);
            type.pb_graph_head->total_pb_pins = pin_count_in_cluster;
            load_pin_classes_in_pb_graph_head(type.pb_graph_head);
            if (is_flat) {
                alloc_and_load_pb_graph_pin_sinks(type.pb_graph_head);
                set_pins_logical_num(&type);
                add_primitive_logical_classes(&type);
            }
        } else {
            type.pb_graph_head = nullptr;
            VTR_ASSERT(&type == device_ctx.EMPTY_LOGICAL_BLOCK_TYPE);
        }
    }

    errors = check_pb_graph();
    if (errors > 0) {
        VTR_LOG_ERROR("in pb graph");
        exit(1);
    }
    for (auto& type : device_ctx.logical_block_types) {
        if (type.pb_type) {
            load_pb_graph_pin_to_pin_annotations(type.pb_graph_head);
        }
    }
}

/**
 * Print out the pb_type graph
 */
void echo_pb_graph(char* filename) {
    FILE* fp;

    fp = vtr::fopen(filename, "w");

    fprintf(fp, "Physical Blocks Graph\n");
    fprintf(fp, "--------------------------------------------\n\n");

    auto& device_ctx = g_vpr_ctx.device();
    for (auto& type : device_ctx.logical_block_types) {
        fprintf(fp, "type %s\n", type.name);
        if (type.pb_graph_head)
            echo_pb_rec(type.pb_graph_head, 1, fp);
    }

    fclose(fp);
}

/**
 * check pb_type graph and return the number of errors
 */
static int check_pb_graph() {
    int num_errors;
    /* TODO: Error checks to do
     * 1.  All pin and edge connections are bidirectional and match each other
     * 3.  All ports are unique in a pb_type
     * 4.  Number of pb of a pb_type in graph is the same as requested number
     * 5.  All pins are connected to edges (warning)
     */
    num_errors = 0;
    auto& device_ctx = g_vpr_ctx.device();
    for (auto& type : device_ctx.logical_block_types) {
        if (type.pb_type) {
            check_pb_node_rec(type.pb_graph_head);
        }
    }
    return num_errors;
}

static void alloc_and_load_pb_graph(t_pb_graph_node* pb_graph_node,
                                    t_pb_graph_node* parent_pb_graph_node,
                                    t_pb_type* pb_type,
                                    const int index,
                                    const int flat_index,
                                    bool load_power_structures,
                                    int& pin_count_in_cluster,
                                    int& primitive_num) {
    int i, j, k, i_input, i_output, i_clockport;

    pb_graph_node->placement_index = index;
    pb_graph_node->pb_type = pb_type;
    pb_graph_node->parent_pb_graph_node = parent_pb_graph_node;

    pb_graph_node->num_input_ports = 0;
    pb_graph_node->num_output_ports = 0;
    pb_graph_node->num_clock_ports = 0;

<<<<<<< HEAD
=======
    pb_graph_node->total_primitive_count = 0;
    pb_graph_node->flat_site_index = 0;

>>>>>>> 42338262
    /* Generate ports for pb graph node */
    for (i = 0; i < pb_type->num_ports; i++) {
        if (pb_type->ports[i].type == IN_PORT && !pb_type->ports[i].is_clock) {
            pb_graph_node->num_input_ports++;
        } else if (pb_type->ports[i].type == OUT_PORT) {
            pb_graph_node->num_output_ports++;
        } else {
            VTR_ASSERT(pb_type->ports[i].is_clock && pb_type->ports[i].type == IN_PORT);
            pb_graph_node->num_clock_ports++;
        }
    }

    if (pb_graph_node->num_input_ports > 0) {
        pb_graph_node->num_input_pins = new int[pb_graph_node->num_input_ports]{0};
        pb_graph_node->input_pins = new t_pb_graph_pin* [pb_graph_node->num_input_ports] { nullptr };
    }

    if (pb_graph_node->num_output_ports > 0) {
        pb_graph_node->num_output_pins = new int[pb_graph_node->num_output_ports]{0};
        pb_graph_node->output_pins = new t_pb_graph_pin* [pb_graph_node->num_output_ports] { nullptr };
    }

    if (pb_graph_node->num_clock_ports > 0) {
        pb_graph_node->num_clock_pins = new int[pb_graph_node->num_clock_ports]{0};
        pb_graph_node->clock_pins = new t_pb_graph_pin* [pb_graph_node->num_clock_ports] { nullptr };
    }

    i_input = i_output = i_clockport = 0;
    pb_graph_node->pin_num_range.low = pin_count_in_cluster;
    for (i = 0; i < pb_type->num_ports; i++) {
        if (pb_type->ports[i].model_port) {
            VTR_ASSERT(pb_type->num_modes == 0);
        } else {
            VTR_ASSERT(pb_type->num_modes != 0 || pb_type->ports[i].is_clock);
        }
        if (pb_type->ports[i].type == IN_PORT && !pb_type->ports[i].is_clock) {
            pb_graph_node->input_pins[i_input] = new t_pb_graph_pin[pb_type->ports[i].num_pins];
            pb_graph_node->num_input_pins[i_input] = pb_type->ports[i].num_pins;
            for (j = 0; j < pb_type->ports[i].num_pins; j++) {
                pb_graph_node->input_pins[i_input][j].pin_number = j;
                pb_graph_node->input_pins[i_input][j].port = &pb_type->ports[i];
                pb_graph_node->input_pins[i_input][j].parent_node = pb_graph_node;
                pb_graph_node->input_pins[i_input][j].pin_count_in_cluster = pin_count_in_cluster;
                if (pb_graph_node->pb_type->blif_model != nullptr) {
                    if (strcmp(pb_graph_node->pb_type->blif_model, MODEL_OUTPUT) == 0) {
                        pb_graph_node->input_pins[i_input][j].type = PB_PIN_OUTPAD;
                    } else if (pb_graph_node->num_clock_ports != 0) {
                        pb_graph_node->input_pins[i_input][j].type = PB_PIN_SEQUENTIAL;
                    } else {
                        pb_graph_node->input_pins[i_input][j].type = PB_PIN_TERMINAL;
                    }
                }
                pin_count_in_cluster++;
            }
            i_input++;
        } else if (pb_type->ports[i].type == OUT_PORT) {
            pb_graph_node->output_pins[i_output] = new t_pb_graph_pin[pb_type->ports[i].num_pins];
            pb_graph_node->num_output_pins[i_output] = pb_type->ports[i].num_pins;
            for (j = 0; j < pb_type->ports[i].num_pins; j++) {
                pb_graph_node->output_pins[i_output][j].pin_number = j;
                pb_graph_node->output_pins[i_output][j].port = &pb_type->ports[i];
                pb_graph_node->output_pins[i_output][j].parent_node = pb_graph_node;
                pb_graph_node->output_pins[i_output][j].pin_count_in_cluster = pin_count_in_cluster;
                if (pb_graph_node->pb_type->blif_model != nullptr) {
                    if (strcmp(pb_graph_node->pb_type->blif_model, MODEL_INPUT) == 0) {
                        pb_graph_node->output_pins[i_output][j].type = PB_PIN_INPAD;
                    } else if (pb_graph_node->num_clock_ports != 0) {
                        pb_graph_node->output_pins[i_output][j].type = PB_PIN_SEQUENTIAL;
                    } else {
                        pb_graph_node->output_pins[i_output][j].type = PB_PIN_TERMINAL;
                    }
                }
                pin_count_in_cluster++;
            }
            i_output++;
        } else {
            VTR_ASSERT(pb_type->ports[i].is_clock && pb_type->ports[i].type == IN_PORT);
            pb_graph_node->clock_pins[i_clockport] = new t_pb_graph_pin[pb_type->ports[i].num_pins];
            pb_graph_node->num_clock_pins[i_clockport] = pb_type->ports[i].num_pins;
            for (j = 0; j < pb_type->ports[i].num_pins; j++) {
                pb_graph_node->clock_pins[i_clockport][j].pin_number = j;
                pb_graph_node->clock_pins[i_clockport][j].port = &pb_type->ports[i];
                pb_graph_node->clock_pins[i_clockport][j].parent_node = pb_graph_node;
                pb_graph_node->clock_pins[i_clockport][j].pin_count_in_cluster = pin_count_in_cluster;
                if (pb_graph_node->pb_type->blif_model != nullptr) {
                    pb_graph_node->clock_pins[i_clockport][j].type = PB_PIN_CLOCK;
                }
                pin_count_in_cluster++;
            }
            i_clockport++;
        }
    }

    pb_graph_node->pin_num_range.high = (pin_count_in_cluster - 1);

    /* Power */
    if (load_power_structures) {
        pb_graph_node->pb_node_power = new t_pb_graph_node_power();
        pb_graph_node->pb_node_power->transistor_cnt_buffers = 0.;
        pb_graph_node->pb_node_power->transistor_cnt_interc = 0.;
        pb_graph_node->pb_node_power->transistor_cnt_pb_children = 0.;
    }

    if (pb_graph_node->is_primitive()) {
        pb_graph_node->primitive_num = primitive_num;
        primitive_num++;
    }

    /* Allocate and load child nodes for each mode and create interconnect in each mode */

    pb_graph_node->child_pb_graph_nodes = (t_pb_graph_node***)vtr::calloc(pb_type->num_modes, sizeof(t_pb_graph_node**));
    for (i = 0; i < pb_type->num_modes; i++) {
        pb_graph_node->child_pb_graph_nodes[i] = (t_pb_graph_node**)vtr::calloc(pb_type->modes[i].num_pb_type_children,
                                                                                sizeof(t_pb_graph_node*));
        for (j = 0; j < pb_type->modes[i].num_pb_type_children; j++) {
            pb_graph_node->child_pb_graph_nodes[i][j] = (t_pb_graph_node*)vtr::calloc(pb_type->modes[i].pb_type_children[j].num_pb, sizeof(t_pb_graph_node));
            int num_children_of_type = pb_type->modes[i].pb_type_children[j].num_pb;

            for (k = 0; k < num_children_of_type; k++) {
                int child_flat_index = compute_flat_index_for_child_node(num_children_of_type, flat_index, k);
                alloc_and_load_pb_graph(&pb_graph_node->child_pb_graph_nodes[i][j][k],
                                        pb_graph_node,
                                        &pb_type->modes[i].pb_type_children[j],
                                        k,
                                        child_flat_index,
                                        load_power_structures,
                                        pin_count_in_cluster,
                                        primitive_num);
            }
        }
    }

    pb_graph_node->interconnect_pins = new t_interconnect_pins*[pb_type->num_modes];

    for (i = 0; i < pb_type->num_modes; i++) {
        pb_graph_node->interconnect_pins[i] = nullptr;
        /* Create interconnect for mode */
        alloc_and_load_mode_interconnect(pb_graph_node,
                                         pb_graph_node->child_pb_graph_nodes[i],
                                         &pb_type->modes[i],
                                         load_power_structures);
    }
<<<<<<< HEAD
=======

    // update the total number of primitives of that type
    if (pb_graph_node->is_primitive()) {
        int total_count = 1;
        auto pb_node = pb_graph_node;
        while (!pb_node->is_root()) {
            total_count *= pb_node->pb_type->num_pb;
            pb_node = pb_node->parent_pb_graph_node;
        }
        pb_graph_node->total_primitive_count = total_count;

        // if this is a primitive, then flat_index corresponds
        // to its index within all primitives of this type
        pb_graph_node->flat_site_index = flat_index;
    }
>>>>>>> 42338262
}

static void alloc_and_load_pb_graph_pin_sinks(t_pb_graph_node* pb_graph_node) {
    std::list<t_pb_graph_node*> pb_graph_node_list;

    pb_graph_node_list.push_back(pb_graph_node);

    while (!pb_graph_node_list.empty()) {
        auto curr_pb_graph_node = pb_graph_node_list.front();
        pb_graph_node_list.pop_front();
        store_pin_sinks_edge_id(curr_pb_graph_node);

        for (int mode_num = 0; mode_num < curr_pb_graph_node->pb_type->num_modes; mode_num++) {
            for (int child_pb_type_num = 0; child_pb_type_num < curr_pb_graph_node->pb_type->modes[mode_num].num_pb_type_children; child_pb_type_num++) {
                for (int child_pb_num = 0; child_pb_num < curr_pb_graph_node->pb_type->modes[mode_num].pb_type_children[child_pb_type_num].num_pb; child_pb_num++) {
                    pb_graph_node_list.push_back(&curr_pb_graph_node->child_pb_graph_nodes[mode_num][child_pb_type_num][child_pb_num]);
                }
            }
        }
    }
}

static void set_pins_logical_num(t_logical_block_type* logical_block) {
    /* Index of the pins located on the root-level block starts from 0 -
     * For other pins it starts from the roo_level pb_type.num_pins */
    auto root_pb_graph_node = logical_block->pb_graph_head;
    std::queue<t_pb_graph_node*> pb_graph_node_to_set_pin_index_q;

    std::unordered_map<int, t_pb_graph_pin*>& pb_pin_idx_map = logical_block->pin_logical_num_to_pb_pin_mapping;
    int offset = 0;

    pb_graph_node_to_set_pin_index_q.push(root_pb_graph_node);
    /* Iterated over all sub-blocks from the root-level block down to primitives */
    while (!pb_graph_node_to_set_pin_index_q.empty()) {
        auto curr_pb_graph_node = pb_graph_node_to_set_pin_index_q.front();
        pb_graph_node_to_set_pin_index_q.pop();
        auto curr_pb_type = curr_pb_graph_node->pb_type;

        /* There are three types of ports which can be defined for each block : Input - Output - Clock
         * In this for loop, we first iterate over the ports of the same type
         */
        for (int port_type = 0; port_type < 3; port_type++) {
            int num_ports;
            int* num_pins;
            t_pb_graph_pin** pins;
            if (port_type == 0) {
                /* Port type = Input */
                num_ports = curr_pb_graph_node->num_input_ports;
                num_pins = curr_pb_graph_node->num_input_pins;
                pins = curr_pb_graph_node->input_pins;
            } else if (port_type == 1) {
                /* Port type = Output */
                num_ports = curr_pb_graph_node->num_output_ports;
                num_pins = curr_pb_graph_node->num_output_pins;
                pins = curr_pb_graph_node->output_pins;
            } else {
                /* Port type = Clock */
                num_ports = curr_pb_graph_node->num_clock_ports;
                num_pins = curr_pb_graph_node->num_clock_pins;
                pins = curr_pb_graph_node->clock_pins;
            }
            for (int port_idx = 0; port_idx < num_ports; port_idx++) {
                for (int pin_idx = 0; pin_idx < num_pins[port_idx]; pin_idx++) {
                    auto curr_pb_graph_pin = &pins[port_idx][pin_idx];
                    pb_pin_idx_map.insert(std::make_pair(curr_pb_graph_pin->pin_count_in_cluster, curr_pb_graph_pin));
                }
            }
        }
        /* logical indices for the next block should be shifted by the number of pins seen so far. As a result, the given logical index will be unique in the logical_block level*/
        offset += curr_pb_type->num_pins;

        if (curr_pb_graph_node->is_root()) {
            VTR_ASSERT(offset == curr_pb_graph_node->pb_type->num_pins);
        }

        /* Push sub-blocks to the queue */
        for (int mode_idx = 0; mode_idx < curr_pb_type->num_modes; mode_idx++) {
            auto curr_mode = &curr_pb_type->modes[mode_idx];
            for (int pb_type_idx = 0; pb_type_idx < curr_mode->num_pb_type_children; pb_type_idx++) {
                int num_pb = curr_mode->pb_type_children[pb_type_idx].num_pb;
                for (int pb_idx = 0; pb_idx < num_pb; pb_idx++) {
                    auto child_pb_graph_node = &(curr_pb_graph_node->child_pb_graph_nodes[mode_idx][pb_type_idx][pb_idx]);
                    pb_graph_node_to_set_pin_index_q.push(child_pb_graph_node);
                }
            }
        }
    }
}

static std::vector<const t_pb_graph_node*> get_primitive_pb_graph_nodes(t_logical_block_type_ptr logical_block) {
    std::vector<const t_pb_graph_node*> pb_graph_nodes;

    std::list<const t_pb_graph_node*> pb_graph_node_q;
    pb_graph_node_q.push_back(logical_block->pb_graph_head);

    while (!pb_graph_node_q.empty()) {
        auto pb_graph_node = pb_graph_node_q.front();
        pb_graph_node_q.pop_front();
        if (pb_graph_node->is_primitive()) {
            pb_graph_nodes.push_back(pb_graph_node);
        }

        auto pb_type = pb_graph_node->pb_type;
        /* Iterating over different modes of the block */
        for (int mode_idx = 0; mode_idx < pb_graph_node->pb_type->num_modes; mode_idx++) {
            /* Iterating over different block types in the given mode */
            for (int pb_type_idx = 0; pb_type_idx < (pb_type->modes[mode_idx]).num_pb_type_children; pb_type_idx++) {
                int num_pb = pb_type->modes[mode_idx].pb_type_children[pb_type_idx].num_pb;
                /* Iterating over blocks of the given type and mode */
                for (int pb_idx = 0; pb_idx < num_pb; pb_idx++) {
                    const t_pb_graph_node* child_pb_graph_node = &(pb_graph_node->child_pb_graph_nodes[mode_idx][pb_type_idx][pb_idx]);
                    /* Add the child pb_pb_graph_node to the queue, so that this block and its children get added pb_graph_nodes later */
                    pb_graph_node_q.push_back(child_pb_graph_node);
                }
            }
        }
    }

    return pb_graph_nodes;
}

static void add_primitive_logical_classes(t_logical_block_type* logical_block) {
    auto pb_graph_nodes = get_primitive_pb_graph_nodes(logical_block);
    for (auto pb_graph_node : pb_graph_nodes) {
        int first_class_num = (int)logical_block->primitive_logical_class_inf.size();
        int num_added_classes = 0;
        /* There are three types of ports which can be defined for each block : Input - Output - Clock
         * In this for loop, we first iterate over the ports of the same type
         */
        for (int port_type = 0; port_type < 3; port_type++) {
            int num_ports;
            int* num_pins;
            t_pb_graph_pin** pb_graph_pins;
            if (port_type == 0) {
                num_ports = pb_graph_node->num_input_ports;
                num_pins = pb_graph_node->num_input_pins;
                pb_graph_pins = pb_graph_node->input_pins;

            } else if (port_type == 1) {
                num_ports = pb_graph_node->num_output_ports;
                num_pins = pb_graph_node->num_output_pins;
                pb_graph_pins = pb_graph_node->output_pins;

            } else {
                VTR_ASSERT(port_type == 2);
                num_ports = pb_graph_node->num_clock_ports;
                num_pins = pb_graph_node->num_clock_pins;
                pb_graph_pins = pb_graph_node->clock_pins;
            }
            num_added_classes += add_port_logical_classes(logical_block, pb_graph_pins, num_ports, num_pins);
        }
        logical_block->primitive_pb_graph_node_class_range.insert(std::make_pair(pb_graph_node, t_class_range(first_class_num,
                                                                                                              first_class_num + num_added_classes - 1)));
    }
}

static int add_port_logical_classes(t_logical_block_type* logical_block,
                                    t_pb_graph_pin** pb_graph_pins,
                                    int num_ports,
                                    int* num_pins) {
    int num_added_classes = 0;
    std::vector<t_class>& primitive_logical_class_inf = logical_block->primitive_logical_class_inf;

    for (int port_idx = 0; port_idx < num_ports; port_idx++) {
        if (num_pins[port_idx] == 0)
            continue;
        auto port = pb_graph_pins[port_idx][0].port;
        if (port->equivalent != PortEquivalence::NONE) {
            t_class class_inf;
            int class_num = (int)primitive_logical_class_inf.size();
            class_inf.num_pins = port->num_pins;
            class_inf.equivalence = port->equivalent;

            if (port->type == IN_PORT) {
                class_inf.type = RECEIVER;
            } else {
                VTR_ASSERT(port->type == OUT_PORT);
                class_inf.type = DRIVER;
            }

            for (int pin_idx = 0; pin_idx < num_pins[port_idx]; pin_idx++) {
                auto pb_graph_pin = &(pb_graph_pins[port_idx][pin_idx]);
                class_inf.pinlist.push_back(pb_graph_pin->pin_count_in_cluster);
                logical_block->primitive_pb_pin_to_logical_class_num_mapping.insert(std::make_pair(pb_graph_pin, class_num));
            }
            primitive_logical_class_inf.push_back(class_inf);
            num_added_classes++;
        } else {
            for (int pin_idx = 0; pin_idx < num_pins[port_idx]; pin_idx++) {
                t_class class_inf;
                int class_num = (int)primitive_logical_class_inf.size();
                class_inf.num_pins = 1;
                class_inf.equivalence = port->equivalent;

                if (port->type == IN_PORT) {
                    class_inf.type = RECEIVER;
                } else {
                    VTR_ASSERT(port->type == OUT_PORT);
                    class_inf.type = DRIVER;
                }

                auto pb_graph_pin = &(pb_graph_pins[port_idx][pin_idx]);
                class_inf.pinlist.push_back(pb_graph_pin->pin_count_in_cluster);
                logical_block->primitive_pb_pin_to_logical_class_num_mapping.insert(std::make_pair(pb_graph_pin, class_num));
                primitive_logical_class_inf.push_back(class_inf);
                num_added_classes++;
            }
        }
    }

    return num_added_classes;
}

void free_pb_graph_edges() {
    t_pb_graph_edge* edges;
    vtr::t_linked_vptr *cur, *cur_num;

    while (edges_head != nullptr) {
        cur = edges_head;
        cur_num = num_edges_head;
        edges = (t_pb_graph_edge*)cur->data_vptr;
        for (int i = 0; i < (intptr_t)cur_num->data_vptr; i++) {
            delete[] edges[i].input_pins;
            delete[] edges[i].output_pins;
            if (edges[i].pack_pattern_indices) {
                delete[] edges[i].pack_pattern_indices;
            }
            // if (edges[i].pack_pattern_names) {
            // vtr::free(edges[i].pack_pattern_names);
            // }
        }
        edges_head = edges_head->next;
        num_edges_head = num_edges_head->next;
        delete[] edges;
        delete cur_num;
        delete cur;
    }
}

static void alloc_and_load_interconnect_pins(t_interconnect_pins* interc_pins,
                                             t_interconnect* interconnect,
                                             t_pb_graph_pin*** input_pins,
                                             int num_input_sets,
                                             int* num_input_pins,
                                             t_pb_graph_pin*** output_pins,
                                             int num_output_sets,
                                             int* num_output_pins) {
    int set_idx;
    int pin_idx;
    int port_idx;
    int num_ports;

    interc_pins->interconnect = interconnect;

    switch (interconnect->type) {
        case DIRECT_INTERC: /* intentionally fallthrough */
            VTR_ASSERT(num_output_sets == 1);
            /* intentionally fallthrough */
            [[fallthrough]];
        case MUX_INTERC:
            if (!interconnect->interconnect_power->port_info_initialized) {
                for (set_idx = 0; set_idx < num_input_sets; set_idx++) {
                    VTR_ASSERT(num_input_pins[set_idx] == num_output_pins[0]);
                }
                interconnect->interconnect_power->num_pins_per_port = num_input_pins[0];
                interconnect->interconnect_power->num_input_ports = num_input_sets;
                interconnect->interconnect_power->num_output_ports = 1;

                /* No longer used - mux architectures are not configurable, the
                 * default is always assumed
                 * if (interconnect->mux_arch) {
                 * interconnect->mux_arch->num_inputs =
                 * interconnect->num_input_ports;
                 *
                 * mux_arch_fix_levels(interconnect->mux_arch);
                 *
                 * interconnect->mux_arch->mux_graph_head =
                 * alloc_and_load_mux_graph(interconnect->num_input_ports,
                 * interconnect->mux_arch->levels);
                 * }
                 */

                interconnect->interconnect_power->port_info_initialized = true;
            }

            interc_pins->input_pins = new t_pb_graph_pin**[num_input_sets];
            for (set_idx = 0; set_idx < num_input_sets; set_idx++) {
                interc_pins->input_pins[set_idx] = new t_pb_graph_pin*[interconnect->interconnect_power->num_pins_per_port];
            }

            interc_pins->output_pins = new t_pb_graph_pin**[1];
            interc_pins->output_pins[0] = new t_pb_graph_pin*[interconnect->interconnect_power->num_pins_per_port];

            for (pin_idx = 0; pin_idx < interconnect->interconnect_power->num_pins_per_port; pin_idx++) {
                for (set_idx = 0; set_idx < num_input_sets; set_idx++) {
                    interc_pins->input_pins[set_idx][pin_idx] = input_pins[set_idx][pin_idx];
                }
                interc_pins->output_pins[0][pin_idx] = output_pins[0][pin_idx];
            }

            break;
        case COMPLETE_INTERC:

            if (!interconnect->interconnect_power->port_info_initialized) {
                /* The code does not support bus-based crossbars, so all pins from all input sets
                 * connect to all pins from all output sets */
                interconnect->interconnect_power->num_pins_per_port = 1;

                num_ports = 0;
                for (set_idx = 0; set_idx < num_input_sets; set_idx++) {
                    num_ports += num_input_pins[set_idx];
                }
                interconnect->interconnect_power->num_input_ports = num_ports;

                num_ports = 0;
                for (set_idx = 0; set_idx < num_output_sets; set_idx++) {
                    num_ports += num_output_pins[set_idx];
                }
                interconnect->interconnect_power->num_output_ports = num_ports;

                /*
                 * if (interconnect->mux_arch) {
                 * interconnect->mux_arch->num_inputs =
                 * interconnect->num_input_ports;
                 *
                 * mux_arch_fix_levels(interconnect->mux_arch);
                 *
                 * interconnect->mux_arch->mux_graph_head =
                 * alloc_and_load_mux_graph(interconnect->num_input_ports,
                 * interconnect->mux_arch->levels);
                 * }*/

                interconnect->interconnect_power->port_info_initialized = true;
            }

            /* Input Pins */
            interc_pins->input_pins = new t_pb_graph_pin**[interconnect->interconnect_power->num_input_ports];
            for (port_idx = 0; port_idx < interconnect->interconnect_power->num_input_ports; port_idx++) {
                interc_pins->input_pins[port_idx] = new t_pb_graph_pin*[interconnect->interconnect_power->num_pins_per_port];
            }
            num_ports = 0;
            for (set_idx = 0; set_idx < num_input_sets; set_idx++) {
                for (pin_idx = 0; pin_idx < num_input_pins[set_idx]; pin_idx++) {
                    interc_pins->input_pins[num_ports++][0] = input_pins[set_idx][pin_idx];
                }
            }

            /* Output Pins */
            interc_pins->output_pins = new t_pb_graph_pin**[interconnect->interconnect_power->num_output_ports];
            for (port_idx = 0; port_idx < interconnect->interconnect_power->num_output_ports; port_idx++) {
                interc_pins->output_pins[port_idx] = new t_pb_graph_pin*[interconnect->interconnect_power->num_pins_per_port];
            }
            num_ports = 0;
            for (set_idx = 0; set_idx < num_output_sets; set_idx++) {
                for (pin_idx = 0; pin_idx < num_output_pins[set_idx]; pin_idx++) {
                    interc_pins->output_pins[num_ports++][0] = output_pins[set_idx][pin_idx];
                }
            }

            break;
        default:
            VTR_ASSERT_MSG(false, "Unrecognzied interconnect type.");
    }
}

/**
 * Generate interconnect associated with a mode of operation
 * pb_graph_parent_node: parent node of pb in mode
 * pb_graph_children_nodes: [0..num_pb_type_in_mode-1][0..num_pb]
 * mode: mode of operation
 */
static void alloc_and_load_mode_interconnect(t_pb_graph_node* pb_graph_parent_node,
                                             t_pb_graph_node** pb_graph_children_nodes,
                                             const t_mode* mode,
                                             bool load_power_structures) {
    int i, j;
    int *num_input_pb_graph_node_pins, *num_output_pb_graph_node_pins; /* number of pins in a set [0..num_sets-1] */
    int num_input_pb_graph_node_sets, num_output_pb_graph_node_sets;
    /* Points to pins specified in the port string, later used to insert edges */
    t_pb_graph_pin ***input_pb_graph_node_pins, ***output_pb_graph_node_pins; /* [0..num_sets_in_port - 1][0..num_ptrs - 1] */

    if (load_power_structures) {
        VTR_ASSERT(pb_graph_parent_node->interconnect_pins[mode->index] == nullptr);
        if (mode->num_interconnect > 0) {
            pb_graph_parent_node->interconnect_pins[mode->index] = new t_interconnect_pins[mode->num_interconnect];
        }
        for (i = 0; i < mode->num_interconnect; i++)
            pb_graph_parent_node->interconnect_pins[mode->index][i] = t_interconnect_pins();
    }

    for (i = 0; i < mode->num_interconnect; i++) {
        /* determine the interconnect input and output pins */
        input_pb_graph_node_pins = alloc_and_load_port_pin_ptrs_from_string(mode->interconnect[i].line_num, pb_graph_parent_node,
                                                                            pb_graph_children_nodes, mode->interconnect[i].input_string,
                                                                            &num_input_pb_graph_node_pins, &num_input_pb_graph_node_sets,
                                                                            true, true);

        output_pb_graph_node_pins = alloc_and_load_port_pin_ptrs_from_string(mode->interconnect[i].line_num, pb_graph_parent_node,
                                                                             pb_graph_children_nodes, mode->interconnect[i].output_string,
                                                                             &num_output_pb_graph_node_pins, &num_output_pb_graph_node_sets,
                                                                             false, true);

        if (load_power_structures) {
            alloc_and_load_interconnect_pins(&pb_graph_parent_node->interconnect_pins[mode->index][i],
                                             &mode->interconnect[i], input_pb_graph_node_pins,
                                             num_input_pb_graph_node_sets, num_input_pb_graph_node_pins,
                                             output_pb_graph_node_pins, num_output_pb_graph_node_sets,
                                             num_output_pb_graph_node_pins);
        }

        /* process the interconnect based on its type */
        switch (mode->interconnect[i].type) {
            case COMPLETE_INTERC:
                alloc_and_load_complete_interc_edges(&mode->interconnect[i],
                                                     input_pb_graph_node_pins, num_input_pb_graph_node_sets,
                                                     num_input_pb_graph_node_pins, output_pb_graph_node_pins,
                                                     num_output_pb_graph_node_sets,
                                                     num_output_pb_graph_node_pins);

                break;

            case DIRECT_INTERC:
                alloc_and_load_direct_interc_edges(&mode->interconnect[i],
                                                   input_pb_graph_node_pins, num_input_pb_graph_node_sets,
                                                   num_input_pb_graph_node_pins, output_pb_graph_node_pins,
                                                   num_output_pb_graph_node_sets,
                                                   num_output_pb_graph_node_pins);
                break;

            case MUX_INTERC:
                alloc_and_load_mux_interc_edges(&mode->interconnect[i],
                                                input_pb_graph_node_pins, num_input_pb_graph_node_sets,
                                                num_input_pb_graph_node_pins, output_pb_graph_node_pins,
                                                num_output_pb_graph_node_sets,
                                                num_output_pb_graph_node_pins);

                break;

            default:
                vpr_throw(VPR_ERROR_ARCH, get_arch_file_name(), mode->interconnect[i].line_num,
                          "Unknown interconnect %d for mode %s in pb_type %s, input %s, output %s\n",
                          mode->interconnect[i].type, mode->name,
                          pb_graph_parent_node->pb_type->name, mode->interconnect[i].input_string,
                          mode->interconnect[i].output_string);
        }
        for (j = 0; j < num_input_pb_graph_node_sets; j++) {
            delete[] input_pb_graph_node_pins[j];
        }
        delete[] input_pb_graph_node_pins;
        for (j = 0; j < num_output_pb_graph_node_sets; j++) {
            delete[] output_pb_graph_node_pins[j];
        }
        delete[] output_pb_graph_node_pins;
        delete[] num_input_pb_graph_node_pins;
        delete[] num_output_pb_graph_node_pins;
    }
}

static void store_pin_sinks_edge_id(t_pb_graph_node* pb_graph_node) {
    static int NUM_PORT_TYPES = 3;

    for (int port_type = 0; port_type < NUM_PORT_TYPES; port_type++) {
        int num_ports = 0;
        int* num_pins = nullptr;
        t_pb_graph_pin** pins = nullptr;
        switch (port_type) {
            case 0:
                num_ports = pb_graph_node->num_input_ports;
                num_pins = pb_graph_node->num_input_pins;
                pins = pb_graph_node->input_pins;
                break;
            case 1:
                num_ports = pb_graph_node->num_output_ports;
                num_pins = pb_graph_node->num_output_pins;
                pins = pb_graph_node->output_pins;
                break;
            case 2:
                num_ports = pb_graph_node->num_clock_ports;
                num_pins = pb_graph_node->num_clock_pins;
                pins = pb_graph_node->clock_pins;
                break;
            default:
                VTR_ASSERT(false);
        }

        for (int port_idx = 0; port_idx < num_ports; ++port_idx) {
            for (int pin_idx = 0; pin_idx < num_pins[port_idx]; ++pin_idx) {
                t_pb_graph_pin& pb_pin = pins[port_idx][pin_idx];
                for (int edge_idx = 0; edge_idx < pb_pin.num_output_edges; ++edge_idx) {
                    auto& output_edge = pb_pin.output_edges[edge_idx];
                    int num_edge_output_pin = output_edge->num_output_pins;
                    for (int edge_output_pin_idx = 0; edge_output_pin_idx < num_edge_output_pin; ++edge_output_pin_idx) {
                        t_pb_graph_pin* edge_output_pin = output_edge->output_pins[edge_output_pin_idx];
                        pb_pin.sink_pin_edge_idx_map.insert(std::make_pair(edge_output_pin, edge_idx));
                    }
                }
            }
        }
    }
}

/**
 * creates an array of pointers to the pb graph node pins in order from the port string
 * returns t_pb_graph_pin ptr indexed by [0..num_sets_in_port - 1][0..num_ptrs - 1]
 */
t_pb_graph_pin*** alloc_and_load_port_pin_ptrs_from_string(const int line_num,
                                                           const t_pb_graph_node* pb_graph_parent_node,
                                                           t_pb_graph_node** pb_graph_children_nodes,
                                                           const char* port_string,
                                                           int** num_ptrs,
                                                           int* num_sets,
                                                           const bool is_input_to_interc,
                                                           const bool interconnect_error_check) {
    t_token* tokens;
    int num_tokens, curr_set;
    int i;
    bool in_squig_bracket, success = false;

    t_pb_graph_pin*** pb_graph_pins;

    num_tokens = 0;
    tokens = GetTokensFromString(port_string, &num_tokens);
    *num_sets = 0;
    in_squig_bracket = false;

    /* count the number of sets available */
    for (i = 0; i < num_tokens; i++) {
        VTR_ASSERT(tokens[i].type != TOKEN_NULL);
        if (tokens[i].type == TOKEN_OPEN_SQUIG_BRACKET) {
            if (in_squig_bracket) {
                vpr_throw(VPR_ERROR_ARCH, get_arch_file_name(), line_num,
                          "{ inside { in port %s\n", port_string);
            }
            in_squig_bracket = true;
        } else if (tokens[i].type == TOKEN_CLOSE_SQUIG_BRACKET) {
            if (!in_squig_bracket) {
                vpr_throw(VPR_ERROR_ARCH, get_arch_file_name(), line_num,
                          "No matching '{' for '}' in port %s\n", port_string);
            }
            (*num_sets)++;
            in_squig_bracket = false;
        } else if (tokens[i].type == TOKEN_DOT) {
            if (!in_squig_bracket) {
                (*num_sets)++;
            }
        }
    }

    if (in_squig_bracket) {
        (*num_sets)++;
        vpr_throw(VPR_ERROR_ARCH, get_arch_file_name(), line_num,
                  "No matching '{' for '}' in port %s\n", port_string);
    }

    pb_graph_pins = new t_pb_graph_pin**[*num_sets];
    *num_ptrs = new int[*num_sets];
    for (i = 0; i < *num_sets; i++) {
        pb_graph_pins[i] = nullptr;
        (*num_ptrs)[i] = 0;
    }

    curr_set = 0;
    for (i = 0; i < num_tokens; i++) {
        VTR_ASSERT(tokens[i].type != TOKEN_NULL);
        if (tokens[i].type == TOKEN_OPEN_SQUIG_BRACKET) {
            if (in_squig_bracket) {
                vpr_throw(VPR_ERROR_ARCH, get_arch_file_name(), line_num,
                          "{ inside { in port %s\n", port_string);
            }
            in_squig_bracket = true;
        } else if (tokens[i].type == TOKEN_CLOSE_SQUIG_BRACKET) {
            if ((*num_ptrs)[curr_set] == 0) {
                vpr_throw(VPR_ERROR_ARCH, get_arch_file_name(), line_num,
                          "No data contained in {} in port %s\n", port_string);
            }
            if (!in_squig_bracket) {
                vpr_throw(VPR_ERROR_ARCH, get_arch_file_name(), line_num,
                          "No matching '{' for '}' in port %s\n", port_string);
            }
            curr_set++;
            in_squig_bracket = false;
        } else if (tokens[i].type == TOKEN_STRING) {
            try {
                success = realloc_and_load_pb_graph_pin_ptrs_at_var(line_num,
                                                                    pb_graph_parent_node, pb_graph_children_nodes,
                                                                    interconnect_error_check, is_input_to_interc, tokens, &i,
                                                                    &((*num_ptrs)[curr_set]), &pb_graph_pins[curr_set]);
            } catch (VprError& e) {
                vpr_throw(VPR_ERROR_ARCH, get_arch_file_name(), line_num,
                          "Syntax error processing port string '%s' (%s)\n", port_string, e.what());
            }
            VTR_ASSERT(success);

            if (!in_squig_bracket) {
                curr_set++;
            }
        }
    }
    VTR_ASSERT(curr_set == *num_sets);
    freeTokens(tokens, num_tokens);
    return pb_graph_pins;
}

/**
 * Creates edges to connect all input pins to output pins
 */
static void alloc_and_load_complete_interc_edges(t_interconnect* interconnect,
                                                 t_pb_graph_pin*** input_pb_graph_node_pin_ptrs,
                                                 const int num_input_sets,
                                                 const int* num_input_ptrs,
                                                 t_pb_graph_pin*** output_pb_graph_node_pin_ptrs,
                                                 const int num_output_sets,
                                                 const int* num_output_ptrs) {
    int i_inset, i_outset, i_inpin, i_outpin;
    int in_count, out_count;
    t_pb_graph_edge* edges;
    int i_edge;
    vtr::t_linked_vptr* cur;

    VTR_ASSERT(interconnect->infer_annotations == false);

    /* Allocate memory for edges, and reallocate more memory for pins connecting to those edges */
    in_count = out_count = 0;

    for (i_inset = 0; i_inset < num_input_sets; i_inset++) {
        in_count += num_input_ptrs[i_inset];
    }
    for (i_outset = 0; i_outset < num_output_sets; i_outset++) {
        out_count += num_output_ptrs[i_outset];
    }

    edges = new t_pb_graph_edge[in_count * out_count];
    for (int i = 0; i < (in_count * out_count); i++)
        edges[i] = t_pb_graph_edge();
    cur = new vtr::t_linked_vptr;
    cur->next = edges_head;
    edges_head = cur;
    cur->data_vptr = (void*)edges;
    cur = new vtr::t_linked_vptr;
    cur->next = num_edges_head;
    num_edges_head = cur;
    cur->data_vptr = (void*)((intptr_t)in_count * out_count);

    for (i_inset = 0; i_inset < num_input_sets; i_inset++) {
        for (i_inpin = 0; i_inpin < num_input_ptrs[i_inset]; i_inpin++) {
            input_pb_graph_node_pin_ptrs[i_inset][i_inpin]->output_edges.resize(input_pb_graph_node_pin_ptrs[i_inset][i_inpin]->num_output_edges + out_count);
        }
    }

    for (i_outset = 0; i_outset < num_output_sets; i_outset++) {
        for (i_outpin = 0; i_outpin < num_output_ptrs[i_outset]; i_outpin++) {
            output_pb_graph_node_pin_ptrs[i_outset][i_outpin]->input_edges.resize(output_pb_graph_node_pin_ptrs[i_outset][i_outpin]->num_input_edges + in_count);
        }
    }

    i_edge = 0;

    /* Load connections between pins and record these updates in the edges */
    for (i_inset = 0; i_inset < num_input_sets; i_inset++) {
        for (i_inpin = 0; i_inpin < num_input_ptrs[i_inset]; i_inpin++) {
            for (i_outset = 0; i_outset < num_output_sets; i_outset++) {
                for (i_outpin = 0; i_outpin < num_output_ptrs[i_outset]; i_outpin++) {
                    auto in_pin = input_pb_graph_node_pin_ptrs[i_inset][i_inpin];
                    auto out_pin = output_pb_graph_node_pin_ptrs[i_outset][i_outpin];
                    in_pin->output_edges[in_pin->num_output_edges] = &edges[i_edge];
                    in_pin->num_output_edges++;
                    out_pin->input_edges[out_pin->num_input_edges] = &edges[i_edge];
                    out_pin->num_input_edges++;

                    edges[i_edge].num_input_pins = 1;
                    edges[i_edge].input_pins = new t_pb_graph_pin*[1];
                    edges[i_edge].input_pins[0] = in_pin;
                    edges[i_edge].num_output_pins = 1;
                    edges[i_edge].output_pins = new t_pb_graph_pin*[1];
                    edges[i_edge].output_pins[0] = out_pin;

                    edges[i_edge].interconnect = interconnect;
                    edges[i_edge].driver_set = i_inset;
                    edges[i_edge].driver_pin = i_inpin;

                    i_edge++;
                }
            }
        }
    }
    VTR_ASSERT(i_edge == in_count * out_count);
}

static void alloc_and_load_direct_interc_edges(t_interconnect* interconnect,
                                               t_pb_graph_pin*** input_pb_graph_node_pin_ptrs,
                                               const int num_input_sets,
                                               const int* num_input_ptrs,
                                               t_pb_graph_pin*** output_pb_graph_node_pin_ptrs,
                                               const int num_output_sets,
                                               const int* num_output_ptrs) {
    if (num_input_sets != 1) {
        vpr_throw(VPR_ERROR_ARCH, get_arch_file_name(), interconnect->line_num,
                  "Direct interconnect only allows connections from one set of input pins to one-or-more output sets. "
                  "There are %d input sets.",
                  num_input_sets);
    }

    int pins_per_set = num_input_ptrs[0];
    for (int i = 0; i < num_output_sets; ++i) {
        if (pins_per_set != num_output_ptrs[i]) {
            vpr_throw(VPR_ERROR_ARCH, get_arch_file_name(), interconnect->line_num,
                      "Direct interconnect sets must have an equal number of input pins and output pins. "
                      "Input set has %d input pins but output set %d has %d output pins\n",
                      pins_per_set, i, num_output_ptrs[i]);
        }
    }

    /* Allocate memory for edges */
    t_pb_graph_edge* edges = new t_pb_graph_edge[pins_per_set * num_output_sets];
    for (int i = 0; i < (pins_per_set * num_output_sets); i++)
        edges[i] = t_pb_graph_edge();
    vtr::t_linked_vptr* cur = new vtr::t_linked_vptr;
    cur->next = edges_head;
    edges_head = cur;
    cur->data_vptr = (void*)edges;
    cur = new vtr::t_linked_vptr;
    cur->next = num_edges_head;
    num_edges_head = cur;
    cur->data_vptr = (void*)((intptr_t)num_input_ptrs[0]);

    /* Reallocate memory for pins and load connections between pins and record these updates in the edges */
    for (int ipin = 0; ipin < pins_per_set; ++ipin) {
        t_pb_graph_pin* input_pin = input_pb_graph_node_pin_ptrs[0][ipin];

        //Allocate space for input pin set's out-going edges (one to each out-set)
        input_pin->output_edges.resize(input_pin->num_output_edges + num_output_sets);

        //Associate each input pin with it's new out-going edges
        for (int iset = 0; iset < num_output_sets; ++iset) {
            int iedge = iset * pins_per_set + ipin;
            int ipin_edge = input_pin->num_output_edges + iset;
            input_pin->output_edges[ipin_edge] = &edges[iedge];
        }
        input_pin->num_output_edges += num_output_sets;
    }

    for (int iset = 0; iset < num_output_sets; ++iset) {
        for (int ipin = 0; ipin < pins_per_set; ++ipin) {
            t_pb_graph_pin* output_pin = output_pb_graph_node_pin_ptrs[iset][ipin];

            //Allocate space for output pin set's in-coming edge (one edge per pin)
            output_pin->input_edges.resize(output_pin->num_input_edges + 1);

            int ipin_edge = output_pin->num_input_edges;
            int iedge = iset * pins_per_set + ipin;
            output_pin->input_edges[ipin_edge] = &edges[iedge];
            output_pin->num_input_edges += 1;
        }
    }

    //Set-up the edges
    for (int iset = 0; iset < num_output_sets; ++iset) {
        for (int ipin = 0; ipin < pins_per_set; ++ipin) {
            int iedge = iset * pins_per_set + ipin;

            auto in_pin = input_pb_graph_node_pin_ptrs[0][ipin];
            auto out_pin = output_pb_graph_node_pin_ptrs[iset][ipin];

            edges[iedge].num_input_pins = 1;
            edges[iedge].input_pins = new t_pb_graph_pin*[1];
            edges[iedge].input_pins[0] = in_pin;
            edges[iedge].num_output_pins = 1;
            edges[iedge].output_pins = new t_pb_graph_pin*[1];
            edges[iedge].output_pins[0] = out_pin;

            edges[iedge].interconnect = interconnect;
            edges[iedge].driver_set = 0;
            edges[iedge].driver_pin = ipin;
            edges[iedge].infer_pattern = interconnect->infer_annotations;
        }
    }
}

static void alloc_and_load_mux_interc_edges(t_interconnect* interconnect,
                                            t_pb_graph_pin*** input_pb_graph_node_pin_ptrs,
                                            const int num_input_sets,
                                            const int* num_input_ptrs,
                                            t_pb_graph_pin*** output_pb_graph_node_pin_ptrs,
                                            const int num_output_sets,
                                            const int* num_output_ptrs) {
    int i_inset, i_inpin, i_outpin;
    t_pb_graph_edge* edges;
    vtr::t_linked_vptr* cur;

    VTR_ASSERT(interconnect->infer_annotations == false);

    /* Allocate memory for edges, and reallocate more memory for pins connecting to those edges */
    if (num_output_sets != 1) {
        vpr_throw(VPR_ERROR_ARCH, get_arch_file_name(), interconnect->line_num,
                  "Mux must have one output\n");
    }

    edges = new t_pb_graph_edge[num_input_sets];
    for (int i = 0; i < (num_input_sets); i++)
        edges[i] = t_pb_graph_edge();
    cur = new vtr::t_linked_vptr;
    cur->next = edges_head;
    edges_head = cur;
    cur->data_vptr = (void*)edges;
    cur = new vtr::t_linked_vptr;
    cur->next = num_edges_head;
    num_edges_head = cur;
    cur->data_vptr = (void*)((intptr_t)num_input_sets);

    for (i_inset = 0; i_inset < num_input_sets; i_inset++) {
        for (i_inpin = 0; i_inpin < num_input_ptrs[i_inset]; i_inpin++) {
            input_pb_graph_node_pin_ptrs[i_inset][i_inpin]->output_edges.resize(input_pb_graph_node_pin_ptrs[i_inset][i_inpin]->num_output_edges + 1);
        }
    }

    for (i_outpin = 0; i_outpin < num_output_ptrs[0]; i_outpin++) {
        output_pb_graph_node_pin_ptrs[0][i_outpin]->input_edges.resize(output_pb_graph_node_pin_ptrs[0][i_outpin]->num_input_edges
                                                                       + num_input_sets);
    }

    /* Load connections between pins and record these updates in the edges */
    for (i_inset = 0; i_inset < num_input_sets; i_inset++) {
        if (num_output_ptrs[0] != num_input_ptrs[i_inset]) {
            vpr_throw(VPR_ERROR_ARCH, get_arch_file_name(), interconnect->line_num,
                      "# of pins for a particular data line of a mux must equal number of pins at output of mux\n");
        }
        edges[i_inset].input_pins = new t_pb_graph_pin*[num_output_ptrs[0]];
        edges[i_inset].output_pins = new t_pb_graph_pin*[num_output_ptrs[0]];
        for (int i = 0; i < num_output_ptrs[0]; i++) {
            edges[i_inset].input_pins[i] = nullptr;
            edges[i_inset].output_pins[i] = nullptr;
        }

        edges[i_inset].num_input_pins = num_output_ptrs[0];
        edges[i_inset].num_output_pins = num_output_ptrs[0];
        for (i_inpin = 0; i_inpin < num_input_ptrs[i_inset]; i_inpin++) {
            auto in_pin = input_pb_graph_node_pin_ptrs[i_inset][i_inpin];
            auto out_pin = output_pb_graph_node_pin_ptrs[0][i_inpin];
            in_pin->output_edges[in_pin->num_output_edges] = &edges[i_inset];
            in_pin->num_output_edges++;
            out_pin->input_edges[out_pin->num_input_edges] = &edges[i_inset];
            out_pin->num_input_edges++;

            edges[i_inset].input_pins[i_inpin] = in_pin;
            edges[i_inset].output_pins[i_inpin] = out_pin;

            if (i_inpin != 0) {
                vpr_throw(VPR_ERROR_ARCH, get_arch_file_name(), interconnect->line_num,
                          "Bus-based mux not yet supported, will consider for future work\n");
            }
            edges[i_inset].interconnect = interconnect;
            edges[i_inset].driver_set = i_inset;
            edges[i_inset].driver_pin = i_inpin;
        }
    }
}

/**
 * populate array of pb graph pins for a single variable of type pb_type[int:int].port[int:int]
 * pb_graph_pins: pointer to array from [0..num_port_pins] of pb_graph_pin pointers
 * tokens: array of tokens to scan
 * num_pins: current number of pins in pb_graph_pin array
 */
static bool realloc_and_load_pb_graph_pin_ptrs_at_var(const int line_num,
                                                      const t_pb_graph_node* pb_graph_parent_node,
                                                      t_pb_graph_node** pb_graph_children_nodes,
                                                      const bool interconnect_error_check,
                                                      const bool is_input_to_interc,
                                                      const t_token* tokens,
                                                      int* token_index,
                                                      int* num_pins,
                                                      t_pb_graph_pin*** pb_graph_pins) {
    int i, j, ipin, ipb;
    int pb_msb, pb_lsb;
    int pin_msb, pin_lsb;
    int max_pb_node_array;
    const t_pb_graph_node* pb_node_array;
    char* port_name;
    const char* pb_name = tokens[*token_index].data;
    t_port* iport;
    int add_or_subtract_pb, add_or_subtract_pin;
    bool found;
    t_mode* mode = nullptr;

    VTR_ASSERT(tokens[*token_index].type == TOKEN_STRING);
    pb_node_array = nullptr;
    max_pb_node_array = 0;

    if (pb_graph_children_nodes)
        mode = pb_graph_children_nodes[0][0].pb_type->parent_mode;

    pb_msb = pb_lsb = OPEN;
    pin_msb = pin_lsb = OPEN;

    /* parse pb */
    found = false;
    if (0 == strcmp(pb_graph_parent_node->pb_type->name, tokens[*token_index].data)) {
        //Parent pb_type
        pb_node_array = pb_graph_parent_node;
        max_pb_node_array = 1;
        pb_msb = pb_lsb = 0;
        found = true;
        (*token_index)++;
        if (tokens[*token_index].type == TOKEN_OPEN_SQUARE_BRACKET) {
            (*token_index)++;
            if (!checkTokenType(tokens[*token_index], TOKEN_INT)) {
                return false; //clb[abc
            }
            pb_msb = vtr::atoi(tokens[*token_index].data);
            VTR_ASSERT_MSG(pb_msb >= 0, "Pin most-significant-bit must be non-negative");
            (*token_index)++;
            if (!checkTokenType(tokens[*token_index], TOKEN_COLON)) {
                if (!checkTokenType(tokens[*token_index],
                                    TOKEN_CLOSE_SQUARE_BRACKET)) {
                    return false; //clb[9abc
                }
                pb_lsb = pb_msb;
                (*token_index)++;
            } else {
                (*token_index)++;
                if (!checkTokenType(tokens[*token_index], TOKEN_INT)) {
                    return false; //clb[9:abc
                }
                pb_lsb = vtr::atoi(tokens[*token_index].data);
                VTR_ASSERT_MSG(pb_lsb >= 0, "Pin most-significant-bit must be non-negative");
                (*token_index)++;
                if (!checkTokenType(tokens[*token_index],
                                    TOKEN_CLOSE_SQUARE_BRACKET)) {
                    return false; //clb[9:0abc
                }
                (*token_index)++;
            }
            /* Check to make sure indices from user match internal data structures for the indices of the parent */
            if ((pb_lsb != pb_msb)
                && (pb_lsb != pb_graph_parent_node->placement_index)) {
                vpr_throw(VPR_ERROR_ARCH, get_arch_file_name(), line_num,
                          "Incorrect placement index for %s, expected index %d", tokens[0].data,
                          pb_graph_parent_node->placement_index);
            }

            if ((pb_lsb != pb_msb)) {
                vpr_throw(VPR_ERROR_ARCH, get_arch_file_name(), line_num,
                          "Cannot specify range for a parent pb: '%s'", tokens[0].data);
            }

            pb_lsb = pb_msb = 0; /* Internal representation of parent is always 0 */
        }
    } else {
        //Children pb_types
        if (mode) {
            for (i = 0; i < mode->num_pb_type_children; i++) {
                VTR_ASSERT(&mode->pb_type_children[i] == pb_graph_children_nodes[i][0].pb_type);
                if (0 == strcmp(mode->pb_type_children[i].name, tokens[*token_index].data)) {
                    pb_node_array = pb_graph_children_nodes[i];
                    max_pb_node_array = mode->pb_type_children[i].num_pb;
                    found = true;
                    (*token_index)++;

                    if (tokens[*token_index].type == TOKEN_OPEN_SQUARE_BRACKET) {
                        (*token_index)++;
                        if (!checkTokenType(tokens[*token_index], TOKEN_INT)) {
                            return false;
                        }
                        pb_msb = vtr::atoi(tokens[*token_index].data);
                        VTR_ASSERT_MSG(pb_msb >= 0, "Pin most-significant-bit must be non-negative");
                        (*token_index)++;
                        if (!checkTokenType(tokens[*token_index], TOKEN_COLON)) {
                            if (!checkTokenType(tokens[*token_index],
                                                TOKEN_CLOSE_SQUARE_BRACKET)) {
                                return false;
                            }
                            pb_lsb = pb_msb;
                            (*token_index)++;
                        } else {
                            (*token_index)++;
                            if (!checkTokenType(tokens[*token_index], TOKEN_INT)) {
                                return false;
                            }
                            pb_lsb = vtr::atoi(tokens[*token_index].data);
                            VTR_ASSERT_MSG(pb_lsb >= 0, "Pin most-significant-bit must be non-negative");
                            (*token_index)++;
                            if (!checkTokenType(tokens[*token_index],
                                                TOKEN_CLOSE_SQUARE_BRACKET)) {
                                return false;
                            }
                            (*token_index)++;
                        }
                        /* Check range of children pb */
                        if (pb_lsb < 0 || pb_lsb >= max_pb_node_array || pb_msb < 0 || pb_msb >= max_pb_node_array) {
                            vpr_throw(VPR_ERROR_ARCH, get_arch_file_name(), line_num,
                                      "Mode '%s' -> pb '%s' [%d,%d] out of range [%d,%d]", mode->name,
                                      mode->pb_type_children[i].name, pb_msb, pb_lsb, max_pb_node_array - 1, 0);
                        }
                    } else {
                        pb_msb = pb_node_array[0].pb_type->num_pb - 1;
                        pb_lsb = 0;
                    }
                    break; //found pb_type_children, no need to keep traversing
                }
            }
        } else {
            vpr_throw(VPR_ERROR_ARCH, get_arch_file_name(), line_num,
                      "Parent pb node '%s' missing", pb_graph_parent_node->pb_type->name);
        }
    }

    if (!found) {
        vpr_throw(VPR_ERROR_ARCH, get_arch_file_name(), line_num,
                  "Unknown pb_type name %s, not defined in namespace of mode %s",
                  pb_name, mode->name);
    }

    found = false;

    if (!checkTokenType(tokens[*token_index], TOKEN_DOT)) {
        return false; //clb[9:0]123
    }
    (*token_index)++;

    bool is_string = !checkTokenType(tokens[*token_index], TOKEN_STRING);
    bool is_int = !checkTokenType(tokens[*token_index], TOKEN_INT);

    if (!is_string && !is_int)
        return false;

    /* parse ports and port pins of pb */
    port_name = tokens[*token_index].data;
    (*token_index)++;

    if (get_pb_graph_pin_from_name(port_name, &pb_node_array[pb_lsb],
                                   0)
        == nullptr) {
        vpr_throw(VPR_ERROR_ARCH, get_arch_file_name(), line_num,
                  "Failed to find port name %s", port_name);
    }

    if (tokens[*token_index].type == TOKEN_OPEN_SQUARE_BRACKET) {
        (*token_index)++;
        if (!checkTokenType(tokens[*token_index], TOKEN_INT)) {
            return false;
        }
        pin_msb = vtr::atoi(tokens[*token_index].data);
        VTR_ASSERT_MSG(pin_msb >= 0, "Pin most-significant-bit must be non-negative");
        (*token_index)++;
        if (!checkTokenType(tokens[*token_index], TOKEN_COLON)) {
            if (!checkTokenType(tokens[*token_index],
                                TOKEN_CLOSE_SQUARE_BRACKET)) {
                return false;
            }
            pin_lsb = pin_msb;
            (*token_index)++;
        } else {
            (*token_index)++;
            if (!checkTokenType(tokens[*token_index], TOKEN_INT)) {
                return false;
            }
            pin_lsb = vtr::atoi(tokens[*token_index].data);
            VTR_ASSERT_MSG(pin_lsb >= 0, "Pin most-significant-bit must be non-negative");
            (*token_index)++;
            if (!checkTokenType(tokens[*token_index],
                                TOKEN_CLOSE_SQUARE_BRACKET)) {
                return false;
            }
            (*token_index)++;
        }
    } else {
        iport = get_pb_graph_pin_from_name(port_name, &pb_node_array[pb_lsb], 0)->port;
        pin_msb = iport->num_pins - 1;
        pin_lsb = 0;
    }
    (*token_index)--;

    if (pb_msb < pb_lsb) {
        add_or_subtract_pb = -1;
    } else {
        add_or_subtract_pb = 1;
    }

    if (pin_msb < pin_lsb) {
        add_or_subtract_pin = -1;
    } else {
        add_or_subtract_pin = 1;
    }

    int prev_num_pins = *num_pins;
    *num_pins += (abs(pb_msb - pb_lsb) + 1) * (abs(pin_msb - pin_lsb) + 1);

    if (prev_num_pins > 0) {
        std::vector<t_pb_graph_pin*> temp(*pb_graph_pins, *pb_graph_pins + prev_num_pins);
        delete[] * pb_graph_pins;
        *pb_graph_pins = new t_pb_graph_pin*[*num_pins];
        for (i = 0; i < prev_num_pins; i++)
            (*pb_graph_pins)[i] = temp[i];
    } else {
        *pb_graph_pins = new t_pb_graph_pin*[*num_pins];
    }

    i = j = 0;

    ipb = pb_lsb;

    while (ipb != pb_msb + add_or_subtract_pb) {
        ipin = pin_lsb;
        j = 0;
        while (ipin != pin_msb + add_or_subtract_pin) {
            int idx = prev_num_pins + i * (abs(pin_msb - pin_lsb) + 1) + j;
            (*pb_graph_pins)[idx] = get_pb_graph_pin_from_name(port_name, &pb_node_array[ipb], ipin);
            if ((*pb_graph_pins)[idx] == nullptr) {
                vpr_throw(VPR_ERROR_ARCH, get_arch_file_name(), line_num,
                          "Pin %s.%s[%d] cannot be found",
                          pb_node_array[ipb].pb_type->name, port_name, ipin);
            }
            iport = (*pb_graph_pins)[idx]->port;
            if (!iport) {
                return false;
            }

            /* Error checking before assignment */
            if (interconnect_error_check) {
                if (pb_node_array == pb_graph_parent_node) {
                    if (is_input_to_interc) {
                        if (iport->type != IN_PORT) {
                            vpr_throw(VPR_ERROR_ARCH, get_arch_file_name(), line_num,
                                      "Input to interconnect from parent is not an input or clock pin");
                        }
                    } else {
                        if (iport->type != OUT_PORT) {
                            vpr_throw(VPR_ERROR_ARCH, get_arch_file_name(), line_num,
                                      "Output from interconnect from parent is not an input or clock pin");
                        }
                    }
                } else {
                    if (is_input_to_interc) {
                        if (iport->type != OUT_PORT) {
                            vpr_throw(VPR_ERROR_ARCH, get_arch_file_name(), line_num,
                                      "output from interconnect from parent is not an input or clock pin");
                        }
                    } else {
                        if (iport->type != IN_PORT) {
                            vpr_throw(VPR_ERROR_ARCH, get_arch_file_name(), line_num,
                                      "Input to interconnect from parent is not an input or clock pin");
                        }
                    }
                }
            }

            /* load pb_graph_pin for pin */

            ipin += add_or_subtract_pin;
            j++;
        }
        i++;
        ipb += add_or_subtract_pb;
    }

    VTR_ASSERT((abs(pb_msb - pb_lsb) + 1) * (abs(pin_msb - pin_lsb) + 1) == i * j);

    return true;
}

static t_pb_graph_pin* get_pb_graph_pin_from_name(const char* port_name,
                                                  const t_pb_graph_node* pb,
                                                  const int pin) {
    int i;

    for (i = 0; i < pb->num_input_ports; i++) {
        if (0 == strcmp(port_name, pb->input_pins[i][0].port->name)) {
            if (pin < pb->input_pins[i][0].port->num_pins) {
                return &pb->input_pins[i][pin];
            } else {
                return nullptr;
            }
        }
    }
    for (i = 0; i < pb->num_output_ports; i++) {
        if (0 == strcmp(port_name, pb->output_pins[i][0].port->name)) {
            if (pin < pb->output_pins[i][0].port->num_pins) {
                return &pb->output_pins[i][pin];
            } else {
                return nullptr;
            }
        }
    }
    for (i = 0; i < pb->num_clock_ports; i++) {
        if (0 == strcmp(port_name, pb->clock_pins[i][0].port->name)) {
            if (pin < pb->clock_pins[i][0].port->num_pins) {
                return &pb->clock_pins[i][pin];
            } else {
                return nullptr;
            }
        }
    }
    return nullptr;
}

static void echo_pb_rec(const t_pb_graph_node* pb_graph_node, const int level, FILE* fp) {
    int i, j, k;

    print_tabs(fp, level);
    fprintf(fp, "Physical Block: type \"%s\"  index %d  num_children %d\n",
            pb_graph_node->pb_type->name, pb_graph_node->placement_index,
            pb_graph_node->pb_type->num_pb);

    if (pb_graph_node->parent_pb_graph_node) {
        print_tabs(fp, level + 1);
        fprintf(fp, "Parent Block: type \"%s\" index %d \n",
                pb_graph_node->parent_pb_graph_node->pb_type->name,
                pb_graph_node->parent_pb_graph_node->placement_index);
    }

    print_tabs(fp, level);
    fprintf(fp, "Input Ports: total ports %d\n",
            pb_graph_node->num_input_ports);
    echo_pb_pins(pb_graph_node->input_pins, pb_graph_node->num_input_ports,
                 level, fp);
    print_tabs(fp, level);
    fprintf(fp, "Output Ports: total ports %d\n",
            pb_graph_node->num_output_ports);
    echo_pb_pins(pb_graph_node->output_pins, pb_graph_node->num_output_ports,
                 level, fp);
    print_tabs(fp, level);
    fprintf(fp, "Clock Ports: total ports %d\n",
            pb_graph_node->num_clock_ports);
    echo_pb_pins(pb_graph_node->clock_pins, pb_graph_node->num_clock_ports,
                 level, fp);
    print_tabs(fp, level);
    for (i = 0; i < pb_graph_node->num_input_pin_class; i++) {
        fprintf(fp, "Input class %d: %d pins, ", i,
                pb_graph_node->input_pin_class_size[i]);
    }
    fprintf(fp, "\n");
    print_tabs(fp, level);
    for (i = 0; i < pb_graph_node->num_output_pin_class; i++) {
        fprintf(fp, "Output class %d: %d pins, ", i,
                pb_graph_node->output_pin_class_size[i]);
    }
    fprintf(fp, "\n");

    if (pb_graph_node->pb_type->num_modes > 0) {
        print_tabs(fp, level);
        fprintf(fp, "Children:\n");
    }
    for (i = 0; i < pb_graph_node->pb_type->num_modes; i++) {
        for (j = 0; j < pb_graph_node->pb_type->modes[i].num_pb_type_children; j++) {
            for (k = 0; k < pb_graph_node->pb_type->modes[i].pb_type_children[j].num_pb; k++) {
                echo_pb_rec(&pb_graph_node->child_pb_graph_nodes[i][j][k],
                            level + 1, fp);
            }
        }
    }
}

static void echo_pb_pins(t_pb_graph_pin** pb_graph_pins, const int num_ports, const int level, FILE* fp) {
    int i, j, k, m;
    t_port* port;

    print_tabs(fp, level);

    for (i = 0; i < num_ports; i++) {
        port = pb_graph_pins[i][0].port;
        print_tabs(fp, level);
        fprintf(fp, "Port \"%s\": num_pins %d type %d parent name \"%s\"\n",
                port->name, port->num_pins, port->type,
                port->parent_pb_type->name);

        for (j = 0; j < port->num_pins; j++) {
            print_tabs(fp, level + 1);
            VTR_ASSERT(j == pb_graph_pins[i][j].pin_number);
            VTR_ASSERT(pb_graph_pins[i][j].port == port);
            fprintf(fp,
                    "Pin %d port name \"%s\" num input edges %d num output edges %d parent type \"%s\" parent index %d\n",
                    pb_graph_pins[i][j].pin_number,
                    pb_graph_pins[i][j].port->name,
                    pb_graph_pins[i][j].num_input_edges,
                    pb_graph_pins[i][j].num_output_edges,
                    pb_graph_pins[i][j].parent_node->pb_type->name,
                    pb_graph_pins[i][j].parent_node->placement_index);
            print_tabs(fp, level + 2);
            if (pb_graph_pins[i][j].is_primitive_pin()) {
                fprintf(fp, "pin class (depth, pin class): ");
                for (k = 0; k < pb_graph_pins[i][j].parent_node->pb_type->depth; k++) {
                    fprintf(fp, "(%d %d), ", k,
                            pb_graph_pins[i][j].parent_pin_class[k]);
                }
                fprintf(fp, "\n");
                if (pb_graph_pins[i][j].port->type == OUT_PORT) {
                    for (k = 0; k < pb_graph_pins[i][j].parent_node->pb_type->depth; k++) {
                        print_tabs(fp, level + 2);
                        fprintf(fp, "connectable input pins within depth %d: %d\n",
                                k, pb_graph_pins[i][j].num_connectable_primitive_input_pins[k]);
                        for (m = 0; m < pb_graph_pins[i][j].num_connectable_primitive_input_pins[k]; m++) {
                            print_tabs(fp, level + 3);
                            fprintf(fp, "pb_graph_node %s[%d].%s[%d] \n",
                                    pb_graph_pins[i][j].list_of_connectable_input_pin_ptrs[k][m]->parent_node->pb_type->name,
                                    pb_graph_pins[i][j].list_of_connectable_input_pin_ptrs[k][m]->parent_node->placement_index,
                                    pb_graph_pins[i][j].list_of_connectable_input_pin_ptrs[k][m]->port->name,
                                    pb_graph_pins[i][j].list_of_connectable_input_pin_ptrs[k][m]->pin_number);
                        }
                    }
                }
            } else {
                fprintf(fp, "pin class %d \n", pb_graph_pins[i][j].pin_class);
            }
            for (k = 0; k < pb_graph_pins[i][j].num_input_edges; k++) {
                print_tabs(fp, level + 2);
                fprintf(fp, "Input edge %d num inputs %d num outputs %d\n", k,
                        pb_graph_pins[i][j].input_edges[k]->num_input_pins,
                        pb_graph_pins[i][j].input_edges[k]->num_output_pins);
                print_tabs(fp, level + 3);
                fprintf(fp, "Input edge inputs\n");
                for (m = 0; m < pb_graph_pins[i][j].input_edges[k]->num_input_pins; m++) {
                    print_tabs(fp, level + 3);
                    fprintf(fp, "pin number %d port_name \"%s\"\n",
                            pb_graph_pins[i][j].input_edges[k]->input_pins[m]->pin_number,
                            pb_graph_pins[i][j].input_edges[k]->input_pins[m]->port->name);
                }
                print_tabs(fp, level + 3);
                fprintf(fp, "Input edge outputs\n");
                for (m = 0; m < pb_graph_pins[i][j].input_edges[k]->num_output_pins; m++) {
                    print_tabs(fp, level + 3);
                    fprintf(fp,
                            "pin number %d port_name \"%s\" parent type \"%s\" parent index %d\n",
                            pb_graph_pins[i][j].input_edges[k]->output_pins[m]->pin_number,
                            pb_graph_pins[i][j].input_edges[k]->output_pins[m]->port->name,
                            pb_graph_pins[i][j].input_edges[k]->output_pins[m]->parent_node->pb_type->name,
                            pb_graph_pins[i][j].input_edges[k]->output_pins[m]->parent_node->placement_index);
                }
            }
            for (k = 0; k < pb_graph_pins[i][j].num_output_edges; k++) {
                print_tabs(fp, level + 2);
                fprintf(fp, "Output edge %d num inputs %d num outputs %d\n", k,
                        pb_graph_pins[i][j].output_edges[k]->num_input_pins,
                        pb_graph_pins[i][j].output_edges[k]->num_output_pins);
                print_tabs(fp, level + 3);
                fprintf(fp, "Output edge inputs\n");
                for (m = 0; m < pb_graph_pins[i][j].output_edges[k]->num_input_pins; m++) {
                    print_tabs(fp, level + 3);
                    fprintf(fp, "pin number %d port_name \"%s\"\n",
                            pb_graph_pins[i][j].output_edges[k]->input_pins[m]->pin_number,
                            pb_graph_pins[i][j].output_edges[k]->input_pins[m]->port->name);
                }
                print_tabs(fp, level + 3);
                fprintf(fp, "Output edge outputs\n");
                for (m = 0; m < pb_graph_pins[i][j].output_edges[k]->num_output_pins; m++) {
                    print_tabs(fp, level + 3);
                    fprintf(fp, "pin number %d port_name \"%s\" parent type \"%s\" parent index %d\n",
                            pb_graph_pins[i][j].output_edges[k]->output_pins[m]->pin_number,
                            pb_graph_pins[i][j].output_edges[k]->output_pins[m]->port->name,
                            pb_graph_pins[i][j].output_edges[k]->output_pins[m]->parent_node->pb_type->name,
                            pb_graph_pins[i][j].output_edges[k]->output_pins[m]->parent_node->placement_index);
                }
            }
        }
    }
}

/* Date:July 10th, 2013
 * Author: Daniel Chen
 * Purpose: This subroutine traverses through all the pb_nodes within
 *			the pb_graph and checks for various misspecified architectures,
 *			such as repeated edges between two pins.
 */

static void check_pb_node_rec(const t_pb_graph_node* pb_graph_node) {
    int i, j, k;
    int line_num = 0;
    std::map<int, int> logic_equivalent_pins_map;

    for (i = 0; i < pb_graph_node->num_input_ports; i++) {
        for (j = 0; j < pb_graph_node->num_input_pins[i]; j++) {
            check_repeated_edges_at_pb_pin(&pb_graph_node->input_pins[i][j]);
            // Checks the equivalency of pins of an input port
            if (pb_graph_node->input_pins[i][j].port->equivalent != PortEquivalence::NONE) {
                if (!check_input_pins_equivalence(&pb_graph_node->input_pins[i][j],
                                                  j, logic_equivalent_pins_map, &line_num)) {
                    VTR_LOG_WARN("[LINE %d] false logically-equivalent pin %s[%d].%s[%d].\n",
                                 line_num, pb_graph_node->pb_type->name,
                                 pb_graph_node->placement_index,
                                 pb_graph_node->input_pins[i][j].port->name,
                                 pb_graph_node->input_pins[i][j].pin_number);
                }
            }
        }
        logic_equivalent_pins_map.clear();
    }

    for (i = 0; i < pb_graph_node->num_output_ports; i++) {
        for (j = 0; j < pb_graph_node->num_output_pins[i]; j++) {
            check_repeated_edges_at_pb_pin(&pb_graph_node->output_pins[i][j]);
        }
    }

    for (i = 0; i < pb_graph_node->num_clock_ports; i++) {
        for (j = 0; j < pb_graph_node->num_clock_pins[i]; j++) {
            check_repeated_edges_at_pb_pin(&pb_graph_node->clock_pins[i][j]);
        }
    }

    for (i = 0; i < pb_graph_node->pb_type->num_modes; i++) {
        for (j = 0; j < pb_graph_node->pb_type->modes[i].num_pb_type_children; j++) {
            for (k = 0; k < pb_graph_node->pb_type->modes[i].pb_type_children[j].num_pb; k++) {
                check_pb_node_rec(&pb_graph_node->child_pb_graph_nodes[i][j][k]);
            }
        }
    }
}

/* Date:July 10th, 2013
 * Author: Daniel Chen
 * Purpose: This subroutine traverses through all the edges associated
 *			 with a single pb_graph_pin and checks for repeated edges connected
 *			 to it. Note: This only checks for incoming edges at a pin, since
 *			 all edges must land on a pin, by traversing all the incoming
 *			 edges of all the pins, all edges are checked exactly once.
 */
static void check_repeated_edges_at_pb_pin(t_pb_graph_pin* cur_pin) {
    int i_edge, i_pin;
    t_pb_graph_edge* cur_edge;
    t_pb_graph_edge_comparator edges_info;
    std::map<t_pb_graph_edge_comparator, int> edges_map;
    std::pair<std::map<t_pb_graph_edge_comparator, int>::iterator, bool> ret_edges_map;

    // First check the incoming edges into cur_pin
    for (i_edge = 0; i_edge < cur_pin->num_input_edges; i_edge++) {
        cur_edge = cur_pin->input_edges[i_edge];
        for (i_pin = 0; i_pin < cur_edge->num_input_pins; i_pin++) {
            // Populate the edge_comparator struct and attempt to insert it into STL map
            edges_info.parent_edge = cur_edge;
            edges_info.input_pin = cur_edge->input_pins[i_pin];
            edges_info.output_pin = cur_pin;
            edges_info.input_pin_id_in_cluster = cur_edge->input_pins[i_pin]->pin_count_in_cluster;
            edges_info.output_pin_id_in_cluster = cur_pin->pin_count_in_cluster;
            ret_edges_map = edges_map.insert(std::pair<t_pb_graph_edge_comparator, int>(edges_info, 0));
            if (!ret_edges_map.second) {
                // Print out the connection that already exists in the map and then the new one
                // we are trying to insert into the map.
                vpr_throw(VPR_ERROR_ARCH, get_arch_file_name(), cur_edge->interconnect->line_num,
                          "Duplicate edges detected between: \n"
                          "%s[%d].%s[%d]--->%s[%d].%s[%d] \n"
                          "Found edges on line %d and %d.\n",
                          ret_edges_map.first->first.input_pin->parent_node->pb_type->name,
                          ret_edges_map.first->first.input_pin->parent_node->placement_index,
                          ret_edges_map.first->first.input_pin->port->name,
                          ret_edges_map.first->first.input_pin->pin_number,
                          ret_edges_map.first->first.output_pin->parent_node->pb_type->name,
                          ret_edges_map.first->first.output_pin->parent_node->placement_index,
                          ret_edges_map.first->first.output_pin->port->name,
                          ret_edges_map.first->first.output_pin->pin_number,
                          ret_edges_map.first->first.parent_edge->interconnect->line_num,
                          cur_edge->interconnect->line_num);
            }
        }
    }

    edges_map.clear();
}

/* Date:July 9th, 2013
 * Author: Daniel Chen
 * Purpose: Less-than operator for t_pb_graph_edge_comparator,
 *			 used for comparing key types in edges_map that
 *			 checks for repeated edges in the pb_graph
 */
static bool operator<(const t_pb_graph_edge_comparator& edge1,
                      const t_pb_graph_edge_comparator& edge2) {
    return (edge1.input_pin_id_in_cluster < edge2.input_pin_id_in_cluster) || (edge1.output_pin_id_in_cluster < edge2.output_pin_id_in_cluster);
}

/* Date:July 19th, 2013
 * Author: Daniel Chen
 * Purpose: This subroutine ensures that an input port declared as
 *			logically-equivalent have pins that connect to the exact (cannot
 *			be a subset) same pins. i_pin == 0 indicates cur_pin is the first
 *			pin of an logically-equivalent port, we use its outgoing edges
 *			to compare with the rest of the pins in the port.
 */
static bool check_input_pins_equivalence(const t_pb_graph_pin* cur_pin,
                                         const int i_pin,
                                         std::map<int, int>& logic_equivalent_pins_map,
                                         int* line_num) {
    int i, j, edge_count;
    t_pb_graph_edge* cur_edge;
    bool pins_equivalent = true;

    if (i_pin == 0) {
        VTR_ASSERT(logic_equivalent_pins_map.empty());
    }
    edge_count = 0;
    for (i = 0; i < cur_pin->num_output_edges; i++) {
        cur_edge = cur_pin->output_edges[i];
        *line_num = cur_edge->interconnect->line_num;
        for (j = 0; j < cur_edge->num_output_pins; j++) {
            if (i_pin == 0) {
                // First pin of an equivalent port, populate edges_map first
                logic_equivalent_pins_map.insert(std::pair<int, int>(cur_edge->output_pins[j]->pin_count_in_cluster, 0));
            } else {
                // Rest of the pins of an equivalent port, they should connect to the
                // same set of pins
                if (logic_equivalent_pins_map.find(cur_edge->output_pins[j]->pin_count_in_cluster) == logic_equivalent_pins_map.end()) {
                    // Could not find the outpin that cur_pin connects to
                    pins_equivalent = false;
                }
            }
            edge_count++;
        }
    }

    if (edge_count != (int)logic_equivalent_pins_map.size()) {
        // The number of outgoing edges for each pin of an logically-equivalent
        // port should be exactly the same
        pins_equivalent = false;
    }

    return pins_equivalent;
}

const t_pb_graph_edge* get_edge_between_pins(const t_pb_graph_pin* driver_pin, const t_pb_graph_pin* pin) {
    if (driver_pin == nullptr || pin == nullptr) {
        return nullptr;
    }

    auto node_index = pin->pin_count_in_cluster;
    for (int iedge = 0; iedge < driver_pin->num_output_edges; iedge++) {
        auto* edge = driver_pin->output_edges[iedge];
        VTR_ASSERT(edge->num_output_pins == 1);

        if (edge->output_pins[0]->pin_count_in_cluster == node_index) {
            return edge;
        }
    }

    return nullptr;
}

/* Date:June 8th, 2024
 * Author: Kate Thurmer
 * Purpose: This subroutine computes the index of a pb graph node at its
            level of the pb hierarchy; it is computed by the parent and
            passed to each child of each child pb type. When the child is
            a primitive, the computed indes is its flat site index.
            For example, if there are 10 ALMs, each with 2 FFs and 2 LUTs,
            then the ALM at index N, when calling this function for
            its FF child at index M, would compute the child's index as:
                N*(FFs per ALM) + M
            e.g. for FF[1] in ALM[5], this returns
                5*(2 FFS per ALM) + 1 = 11
 */
static int compute_flat_index_for_child_node(int num_children_of_type,
                                             int parent_flat_index,
                                             int child_index) {
    return parent_flat_index*num_children_of_type + child_index;
}<|MERGE_RESOLUTION|>--- conflicted
+++ resolved
@@ -248,12 +248,9 @@
     pb_graph_node->num_output_ports = 0;
     pb_graph_node->num_clock_ports = 0;
 
-<<<<<<< HEAD
-=======
     pb_graph_node->total_primitive_count = 0;
     pb_graph_node->flat_site_index = 0;
 
->>>>>>> 42338262
     /* Generate ports for pb graph node */
     for (i = 0; i < pb_type->num_ports; i++) {
         if (pb_type->ports[i].type == IN_PORT && !pb_type->ports[i].is_clock) {
@@ -396,8 +393,7 @@
                                          &pb_type->modes[i],
                                          load_power_structures);
     }
-<<<<<<< HEAD
-=======
+
 
     // update the total number of primitives of that type
     if (pb_graph_node->is_primitive()) {
@@ -413,7 +409,6 @@
         // to its index within all primitives of this type
         pb_graph_node->flat_site_index = flat_index;
     }
->>>>>>> 42338262
 }
 
 static void alloc_and_load_pb_graph_pin_sinks(t_pb_graph_node* pb_graph_node) {
