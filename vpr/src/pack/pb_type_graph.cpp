--- conflicted
+++ resolved
@@ -62,15 +62,9 @@
 
 /* Add SRC/SINK pins for the given ports */
 static void add_port_logical_classes(t_logical_block_type* logical_block,
-<<<<<<< HEAD
-                                           t_pb_graph_pin** pb_graph_pins,
-                                           int num_ports,
-                                           int* num_pins);
-=======
                                      t_pb_graph_pin** pb_graph_pins,
                                      int num_ports,
                                      int* num_pins);
->>>>>>> c1b695af
 
 static void alloc_and_load_mode_interconnect(t_pb_graph_node* pb_graph_parent_node,
                                              t_pb_graph_node** pb_graph_children_nodes,
@@ -371,203 +365,6 @@
         }
         pb_graph_node->total_primitive_count = total_count;
     }
-
-}
-
-
-static void set_pins_logical_num(t_logical_block_type* logical_block) {
-
-    /* Index of the pins located on the root-level block starts from 0 -
-     * For other pins it starts from the roo_level pb_type.num_pins */
-    auto root_pb_graph_node = logical_block->pb_graph_head;
-    std::queue<t_pb_graph_node*> pb_graph_node_to_set_pin_index_q;
-
-    std::unordered_map<int, t_pb_graph_pin*>& pb_pin_idx_map = logical_block->pin_logical_num_to_pb_pin_mapping;
-    int offset = 0;
-
-    pb_graph_node_to_set_pin_index_q.push(root_pb_graph_node);
-    /* Iterated over all sub-blocks from the root-level block down to primitives */
-    while(!pb_graph_node_to_set_pin_index_q.empty()) {
-        auto curr_pb_graph_node = pb_graph_node_to_set_pin_index_q.front();
-        pb_graph_node_to_set_pin_index_q.pop();
-        auto curr_pb_type = curr_pb_graph_node->pb_type;
-
-        /* There are three types of ports which can be defined for each block : Input - Output - Clock
-         * In this for loop, we first iterate over the ports of the same type
-        */
-        for (int port_type = 0; port_type < 3; port_type++) {
-            int num_ports;
-            int* num_pins;
-            t_pb_graph_pin** pins;
-            if (port_type == 0) {
-                /* Port type = Input */
-                num_ports = curr_pb_graph_node->num_input_ports;
-                num_pins = curr_pb_graph_node->num_input_pins;
-                pins = curr_pb_graph_node->input_pins;
-            } else if (port_type == 1) {
-                /* Port type = Output */
-                num_ports = curr_pb_graph_node->num_output_ports;
-                num_pins = curr_pb_graph_node->num_output_pins;
-                pins = curr_pb_graph_node->output_pins;
-            } else {
-                /* Port type = Clock */
-                num_ports = curr_pb_graph_node->num_clock_ports;
-                num_pins = curr_pb_graph_node->num_clock_pins;
-                pins = curr_pb_graph_node->clock_pins;
-            }
-            for (int port_idx = 0; port_idx < num_ports; port_idx++) {
-                for (int pin_idx = 0; pin_idx < num_pins[port_idx]; pin_idx++) {
-                    auto curr_pb_graph_pin = &pins[port_idx][pin_idx];
-                    pb_pin_idx_map.insert(std::make_pair(curr_pb_graph_pin->pin_count_in_cluster, curr_pb_graph_pin));
-                }
-            }
-        }
-        /* logical indices for the next block should be shifted by the number of pins seen so far. As a result, the given logical index will be unique in the logical_block level*/
-        offset += curr_pb_type->num_pins;
-
-        if(curr_pb_graph_node->is_root()){
-            VTR_ASSERT(offset == curr_pb_graph_node->pb_type->num_pins);
-        }
-
-        /* Push sub-blocks to the queue */
-        for(int mode_idx = 0; mode_idx < curr_pb_type->num_modes; mode_idx++) {
-            auto curr_mode = &curr_pb_type->modes[mode_idx];
-            for (int pb_type_idx = 0; pb_type_idx < curr_mode->num_pb_type_children; pb_type_idx++) {
-                int num_pb = curr_mode->pb_type_children[pb_type_idx].num_pb;
-                for (int pb_idx = 0; pb_idx < num_pb; pb_idx++) {
-                    auto child_pb_graph_node = &(curr_pb_graph_node->child_pb_graph_nodes[mode_idx][pb_type_idx][pb_idx]);
-                    pb_graph_node_to_set_pin_index_q.push(child_pb_graph_node);
-                }
-            }
-        }
-    }
-
-}
-
-static std::vector<const t_pb_graph_node*> get_all_logical_block_pb_graph_nodes(t_logical_block_type_ptr logical_block) {
-    std::vector<const t_pb_graph_node*> pb_graph_nodes;
-
-
-    std::list<const t_pb_graph_node*> pb_graph_node_q;
-    pb_graph_node_q.push_back(logical_block->pb_graph_head);
-
-    while(!pb_graph_node_q.empty()) {
-        auto pb_graph_node = pb_graph_node_q.front();
-        pb_graph_node_q.pop_front();
-        pb_graph_nodes.push_back(pb_graph_node);
-
-        auto pb_type = pb_graph_node->pb_type;
-        /* Iterating over different modes of the block */
-        for(int mode_idx = 0; mode_idx < pb_graph_node->pb_type->num_modes; mode_idx++) {
-            /* Iterating over different block types in the given mode */
-            for(int pb_type_idx = 0; pb_type_idx < (pb_type->modes[mode_idx]).num_pb_type_children; pb_type_idx++) {
-                int num_pb = pb_type->modes[mode_idx].pb_type_children[pb_type_idx].num_pb;
-                /* Iterating over blocks of the given type and mode */
-                for(int pb_idx = 0; pb_idx < num_pb; pb_idx++) {
-                    const t_pb_graph_node* child_pb_graph_node = &(pb_graph_node->child_pb_graph_nodes[mode_idx][pb_type_idx][pb_idx]);
-                    /* Add the child pb_pb_graph_node to the queue, so that this block and its children get added pb_graph_nodes later */
-                    pb_graph_node_q.push_back(child_pb_graph_node);
-
-                }
-            }
-        }
-
-    }
-
-
-    return pb_graph_nodes;
-}
-
-static void add_logical_classes(t_logical_block_type* logical_block) {
-    /* Since logical blocks are allocated using "alloc" command, data structures are not initialized properly.
-     * This is why we need to assign a new object to it. This won't be needed when logical blocks are allocated
-     * using "new" operator.
-    */
-    logical_block->pb_pin_to_class_logical_num_mapping = std::unordered_map<const t_pb_graph_pin*, int>();
-
-    auto pb_graph_nodes = get_all_logical_block_pb_graph_nodes(logical_block);
-    for(auto pb_graph_node : pb_graph_nodes) {
-        /* There are three types of ports which can be defined for each block : Input - Output - Clock
-         * In this for loop, we first iterate over the ports of the same type
-        */
-        for(int port_type = 0; port_type < 3; port_type++) {
-            int num_ports;
-            int* num_pins;
-            t_pb_graph_pin** pb_graph_pins;
-            if(port_type == 0) {
-                num_ports = pb_graph_node->num_input_ports;
-                num_pins = pb_graph_node->num_input_pins;
-                pb_graph_pins = pb_graph_node->input_pins;
-
-            } else if(port_type == 1) {
-                num_ports = pb_graph_node->num_output_ports;
-                num_pins = pb_graph_node->num_output_pins;
-                pb_graph_pins = pb_graph_node->output_pins;
-
-            } else {
-                VTR_ASSERT(port_type == 2);
-                num_ports = pb_graph_node->num_clock_ports;
-                num_pins = pb_graph_node->num_clock_pins;
-                pb_graph_pins = pb_graph_node->clock_pins;
-            }
-            add_port_logical_classes(logical_block, pb_graph_pins, num_ports, num_pins);
-        }
-    }
-}
-
-void static add_port_logical_classes(t_logical_block_type* logical_block,
-                                           t_pb_graph_pin** pb_graph_pins,
-                                           int num_ports,
-                                           int* num_pins) {
-
-    std::vector<t_class>& logical_class_inf = logical_block->logical_class_inf;
-
-    for(int port_idx = 0; port_idx < num_ports; port_idx++) {
-        if(num_pins[port_idx] == 0)
-            continue;
-        auto port = pb_graph_pins[port_idx][0].port;
-        if (port->equivalent != PortEquivalence::NONE) {
-            t_class class_inf;
-            int class_num = (int)logical_class_inf.size();
-            class_inf.num_pins = port->num_pins;
-            class_inf.equivalence = port->equivalent;
-
-            if (port->type == IN_PORT) {
-                class_inf.type = RECEIVER;
-            } else {
-                VTR_ASSERT(port->type == OUT_PORT);
-                class_inf.type = DRIVER;
-            }
-
-            for (int pin_idx = 0; pin_idx < num_pins[port_idx]; pin_idx++) {
-                auto pb_graph_pin = &(pb_graph_pins[port_idx][pin_idx]);
-                class_inf.pinlist.push_back(pb_graph_pin->pin_count_in_cluster);
-                logical_block->pb_pin_to_class_logical_num_mapping.insert(std::make_pair(pb_graph_pin, class_num));
-            }
-            logical_class_inf.push_back(class_inf);
-        } else {
-            for (int pin_idx = 0; pin_idx < num_pins[port_idx]; pin_idx++) {
-                t_class class_inf;
-                int class_num = (int)logical_class_inf.size();
-                class_inf.num_pins = 1;
-                class_inf.equivalence = port->equivalent;
-
-                if (port->type == IN_PORT) {
-                    class_inf.type = RECEIVER;
-                } else {
-                    VTR_ASSERT(port->type == OUT_PORT);
-                    class_inf.type = DRIVER;
-                }
-
-                auto pb_graph_pin = &(pb_graph_pins[port_idx][pin_idx]);
-                class_inf.pinlist.push_back(pb_graph_pin->pin_count_in_cluster);
-                logical_block->pb_pin_to_class_logical_num_mapping.insert(std::make_pair(pb_graph_pin, class_num));
-                logical_class_inf.push_back(class_inf);
-            }
-        }
-
-    }
-
 }
 
 static void set_pins_logical_num(t_logical_block_type* logical_block) {
@@ -576,7 +373,7 @@
     auto root_pb_graph_node = logical_block->pb_graph_head;
     std::queue<t_pb_graph_node*> pb_graph_node_to_set_pin_index_q;
 
-    std::unordered_map<int, const t_pb_graph_pin*>& pb_pin_idx_map = logical_block->pin_logical_num_to_pb_pin_mapping;
+    std::unordered_map<int, t_pb_graph_pin*>& pb_pin_idx_map = logical_block->pin_logical_num_to_pb_pin_mapping;
     int offset = 0;
 
     pb_graph_node_to_set_pin_index_q.push(root_pb_graph_node);
@@ -659,6 +456,7 @@
                     const t_pb_graph_node* child_pb_graph_node = &(pb_graph_node->child_pb_graph_nodes[mode_idx][pb_type_idx][pb_idx]);
                     /* Add the child pb_pb_graph_node to the queue, so that this block and its children get added pb_graph_nodes later */
                     pb_graph_node_q.push_back(child_pb_graph_node);
+
                 }
             }
         }
