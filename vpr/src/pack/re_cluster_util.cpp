#include "re_cluster_util.h"

#include "clustered_netlist_utils.h"
#include "cluster_util.h"
#include "cluster_router.h"
#include "cluster_placement.h"
#include "place_macro.h"
#include "initial_placement.h"
#include "read_netlist.h"

<<<<<<< HEAD
=======

>>>>>>> 2d967b3b
// The name suffix of the new block (if exists)
// This suffex is useful in preventing duplicate high-level cluster block names
const char* name_suffix = "_m";

/******************* Static Functions ********************/
static void load_atom_index_for_pb_pin(t_pb_routes& pb_route, int ipin);
static void load_internal_to_block_net_nums(const t_logical_block_type_ptr type, t_pb_routes& pb_route);
static void fix_atom_pin_mapping(const AtomBlockId blk);

static void fix_cluster_pins_after_moving(const ClusterBlockId clb_index);
static void check_net_absorbtion(const AtomNetId atom_net_id,
                                 const ClusterBlockId new_clb,
                                 const ClusterBlockId old_clb,
                                 ClusterPinId& cluster_pin_id,
                                 bool& previously_absorbed,
                                 bool& now_abosrbed);

static void fix_cluster_port_after_moving(const ClusterBlockId clb_index);

static void fix_cluster_net_after_moving(const t_pack_molecule* molecule,
                                         int molecule_size,
                                         const ClusterBlockId& old_clb,
                                         const ClusterBlockId& new_clb);

static void rebuild_cluster_placement_stats(const ClusterBlockId& clb_index,
                                            const std::unordered_set<AtomBlockId>* clb_atoms);

static void update_cluster_pb_stats(const t_pack_molecule* molecule,
                                    int molecule_size,
                                    ClusterBlockId clb_index,
                                    bool is_added);

/*****************  API functions ***********************/
ClusterBlockId atom_to_cluster(const AtomBlockId& atom) {
    auto& atom_ctx = g_vpr_ctx.atom();
    return (atom_ctx.lookup.atom_clb(atom));
}

std::unordered_set<AtomBlockId>* cluster_to_atoms(const ClusterBlockId& cluster) {
    auto& helper_ctx = g_vpr_ctx.mutable_cl_helper();

    //If the lookup is not built yet, build it first
    if (helper_ctx.atoms_lookup.empty())
        init_clb_atoms_lookup(helper_ctx.atoms_lookup);

    return &(helper_ctx.atoms_lookup[cluster]);
}

void remove_mol_from_cluster(const t_pack_molecule* molecule,
                             int molecule_size,
                             ClusterBlockId& old_clb,
                             std::unordered_set<AtomBlockId>* old_clb_atoms,
                             bool router_data_ready,
                             t_lb_router_data*& router_data) {
    auto& helper_ctx = g_vpr_ctx.mutable_cl_helper();

    for (int i_atom = 0; i_atom < molecule_size; i_atom++) {
        if (molecule->atom_block_ids[i_atom]) {
            auto it = old_clb_atoms->find(molecule->atom_block_ids[i_atom]);
            if (it != old_clb_atoms->end())
                old_clb_atoms->erase(molecule->atom_block_ids[i_atom]);
        }
    }

    //re-build router_data structure for this cluster
    if (!router_data_ready)
        router_data = lb_load_router_data(helper_ctx.lb_type_rr_graphs, old_clb, old_clb_atoms);

    update_cluster_pb_stats(molecule, molecule_size, old_clb, false);
}

void commit_mol_move(const ClusterBlockId& old_clb,
                     const ClusterBlockId& new_clb,
                     bool during_packing,
                     bool new_clb_created) {
    auto& device_ctx = g_vpr_ctx.device();

    //place the new cluster if this function called during placement (after the initial placement is done)
    if (!during_packing && new_clb_created) {
        int imacro;
        g_vpr_ctx.mutable_placement().block_locs.resize(g_vpr_ctx.placement().block_locs.size() + 1);
        get_imacro_from_iblk(&imacro, old_clb, g_vpr_ctx.placement().pl_macros);
        set_imacro_for_iblk(&imacro, new_clb);
        place_one_block(new_clb, device_ctx.pad_loc_type, nullptr, nullptr);
    }
}

t_lb_router_data* lb_load_router_data(std::vector<t_lb_type_rr_node>* lb_type_rr_graphs, const ClusterBlockId& clb_index, const std::unordered_set<AtomBlockId>* clb_atoms) {
    //build data structures used by intra-logic block router
    auto& cluster_ctx = g_vpr_ctx.clustering();
    auto& atom_ctx = g_vpr_ctx.atom();
    auto block_type = cluster_ctx.clb_nlist.block_type(clb_index);
    t_lb_router_data* router_data = alloc_and_load_router_data(&lb_type_rr_graphs[block_type->index], block_type);

    //iterate over atoms of the current cluster and add them to router data
    if (!clb_atoms)
        return router_data;

    for (auto atom_id : *clb_atoms) {
        add_atom_as_target(router_data, atom_id);
        const t_pb* pb = atom_ctx.lookup.atom_pb(atom_id);
        while (pb) {
            set_reset_pb_modes(router_data, pb, true);
            pb = pb->parent_pb;
        }
    }
    return (router_data);
}

bool start_new_cluster_for_mol(t_pack_molecule* molecule,
                               const t_logical_block_type_ptr& type,
                               const int& mode,
                               const int& feasible_block_array_size,
                               bool enable_pin_feasibility_filter,
                               ClusterBlockId clb_index,
                               bool during_packing,
                               int verbosity,
                               t_clustering_data& clustering_data,
                               t_lb_router_data** router_data,
                               PartitionRegion& temp_cluster_pr,
                               NocGroupId& temp_cluster_noc_grp_id) {
    auto& atom_ctx = g_vpr_ctx.atom();
    auto& floorplanning_ctx = g_vpr_ctx.mutable_floorplanning();
    auto& helper_ctx = g_vpr_ctx.mutable_cl_helper();
    auto& cluster_ctx = g_vpr_ctx.mutable_clustering();

    /* Cluster's PartitionRegion is empty initially, meaning it has no floorplanning constraints */
    PartitionRegion empty_pr;
    floorplanning_ctx.cluster_constraints.push_back(empty_pr);

    /* Allocate a dummy initial cluster and load a atom block as a seed and check if it is legal */
    AtomBlockId root_atom = molecule->atom_block_ids[molecule->root];
    const std::string& root_atom_name = atom_ctx.nlist.block_name(root_atom);
    //const t_model* root_model = atom_ctx.nlist.block_model(root_atom);

    t_pb* pb = new t_pb;
    pb->pb_graph_node = type->pb_graph_head;
    alloc_and_load_pb_stats(pb, feasible_block_array_size);
    pb->parent_pb = nullptr;

    *router_data = alloc_and_load_router_data(&(helper_ctx.lb_type_rr_graphs[type->index]), type);

    e_block_pack_status pack_result = e_block_pack_status::BLK_STATUS_UNDEFINED;
    pb->mode = mode;
    t_cluster_placement_stats* cluster_placement_stats = &(helper_ctx.cluster_placement_stats[type->index]);
    reset_cluster_placement_stats(cluster_placement_stats);
    set_mode_cluster_placement_stats(pb->pb_graph_node, mode);

    pack_result = try_pack_molecule(cluster_placement_stats,
                                    molecule,
                                    helper_ctx.primitives_list,
                                    pb,
                                    helper_ctx.num_models,
                                    helper_ctx.max_cluster_size,
                                    clb_index,
                                    E_DETAILED_ROUTE_FOR_EACH_ATOM,
                                    *router_data,
                                    0,
                                    enable_pin_feasibility_filter,
                                    0,
                                    FULL_EXTERNAL_PIN_UTIL,
                                    temp_cluster_pr,
                                    temp_cluster_noc_grp_id);

    // If clustering succeeds, add it to the clb netlist
    if (pack_result == e_block_pack_status::BLK_PASSED) {
        VTR_LOGV(verbosity > 4, "\tPASSED_SEED: Block Type %s\n", type->name);
        //Once clustering succeeds, add it to the clb netlist
        if (pb->name != nullptr) {
            free(pb->name);
        }
        std::string new_name = root_atom_name + name_suffix;
        pb->name = vtr::strdup(new_name.c_str());
        clb_index = cluster_ctx.clb_nlist.create_block(new_name.c_str(), pb, type);
        helper_ctx.total_clb_num++;
        int molecule_size = get_array_size_of_molecule(molecule);
        update_cluster_pb_stats(molecule, molecule_size, clb_index, true);

        //If you are still in packing, update the clustering data. Otherwise, update the clustered netlist.
        if (during_packing) {
            clustering_data.intra_lb_routing.push_back((*router_data)->saved_lb_nets);
            (*router_data)->saved_lb_nets = nullptr;
        } else {
            cluster_ctx.clb_nlist.block_pb(clb_index)->pb_route = alloc_and_load_pb_route((*router_data)->saved_lb_nets, cluster_ctx.clb_nlist.block_pb(clb_index)->pb_graph_node);
        }
    } else {
        free_pb(pb);
        delete pb;
    }

    //Free failed clustering
    free_router_data(*router_data);
    *router_data = nullptr;

    return (pack_result == e_block_pack_status::BLK_PASSED);
}

bool pack_mol_in_existing_cluster(t_pack_molecule* molecule,
                                  int molecule_size,
                                  const ClusterBlockId& new_clb,
                                  std::unordered_set<AtomBlockId>* new_clb_atoms,
                                  bool during_packing,
                                  t_clustering_data& clustering_data,
                                  t_lb_router_data*& router_data) {
    auto& helper_ctx = g_vpr_ctx.mutable_cl_helper();
    auto& cluster_ctx = g_vpr_ctx.mutable_clustering();

    NocGroupId temp_cluster_noc_grp_id;
    PartitionRegion temp_cluster_pr;
    e_block_pack_status pack_result = e_block_pack_status::BLK_STATUS_UNDEFINED;
    t_ext_pin_util target_ext_pin_util = helper_ctx.target_external_pin_util.get_pin_util(cluster_ctx.clb_nlist.block_type(new_clb)->name);
    t_logical_block_type_ptr block_type = cluster_ctx.clb_nlist.block_type(new_clb);
    t_pb* temp_pb = cluster_ctx.clb_nlist.block_pb(new_clb);

    //re-build cluster placement stats
    rebuild_cluster_placement_stats(new_clb, new_clb_atoms);
    if (!check_free_primitives_for_molecule_atoms(molecule, &(helper_ctx.cluster_placement_stats[block_type->index])))
        return false;

    //re-build router_data structure for this cluster
    router_data = lb_load_router_data(helper_ctx.lb_type_rr_graphs, new_clb, new_clb_atoms);

    pack_result = try_pack_molecule(&(helper_ctx.cluster_placement_stats[block_type->index]),
                                    molecule,
                                    helper_ctx.primitives_list,
                                    temp_pb,
                                    helper_ctx.num_models,
                                    helper_ctx.max_cluster_size,
                                    new_clb,
                                    E_DETAILED_ROUTE_FOR_EACH_ATOM,
                                    router_data,
                                    0,
                                    helper_ctx.enable_pin_feasibility_filter,
                                    //false,
                                    helper_ctx.feasible_block_array_size,
                                    target_ext_pin_util,
                                    temp_cluster_pr,
                                    temp_cluster_noc_grp_id);

    // If clustering succeeds, add it to the clb netlist
    if (pack_result == e_block_pack_status::BLK_PASSED) {
        //If you are still in packing, update the clustering data. Otherwise, update the clustered netlist.
        if (during_packing) {
            free_intra_lb_nets(clustering_data.intra_lb_routing[new_clb]);
            clustering_data.intra_lb_routing[new_clb] = router_data->saved_lb_nets;
            router_data->saved_lb_nets = nullptr;
        } else {
            cluster_ctx.clb_nlist.block_pb(new_clb)->pb_route.clear();
            cluster_ctx.clb_nlist.block_pb(new_clb)->pb_route = alloc_and_load_pb_route(router_data->saved_lb_nets, cluster_ctx.clb_nlist.block_pb(new_clb)->pb_graph_node);
        }

        for (int i_atom = 0; i_atom < molecule_size; i_atom++) {
            if (molecule->atom_block_ids[i_atom]) {
                new_clb_atoms->insert(molecule->atom_block_ids[i_atom]);
            }
        }
        update_cluster_pb_stats(molecule, molecule_size, new_clb, true);
    }

    //Free clustering router data
    free_router_data(router_data);
    router_data = nullptr;

    return (pack_result == e_block_pack_status::BLK_PASSED);
}

void fix_clustered_netlist(t_pack_molecule* molecule,
                           int molecule_size,
                           const ClusterBlockId& old_clb,
                           const ClusterBlockId& new_clb) {
    fix_cluster_port_after_moving(new_clb);
    fix_cluster_net_after_moving(molecule, molecule_size, old_clb, new_clb);
}

void revert_mol_move(const ClusterBlockId& old_clb,
                     t_pack_molecule* molecule,
                     t_lb_router_data*& old_router_data,
                     bool during_packing,
                     t_clustering_data& clustering_data) {
    auto& helper_ctx = g_vpr_ctx.mutable_cl_helper();
    auto& cluster_ctx = g_vpr_ctx.mutable_clustering();

    NocGroupId temp_cluster_noc_grp_id_original;
    PartitionRegion temp_cluster_pr_original;
    e_block_pack_status pack_result = try_pack_molecule(&(helper_ctx.cluster_placement_stats[cluster_ctx.clb_nlist.block_type(old_clb)->index]),
                                                        molecule,
                                                        helper_ctx.primitives_list,
                                                        cluster_ctx.clb_nlist.block_pb(old_clb),
                                                        helper_ctx.num_models,
                                                        helper_ctx.max_cluster_size,
                                                        old_clb,
                                                        E_DETAILED_ROUTE_FOR_EACH_ATOM,
                                                        old_router_data,
                                                        0,
                                                        helper_ctx.enable_pin_feasibility_filter,
                                                        helper_ctx.feasible_block_array_size,
                                                        helper_ctx.target_external_pin_util.get_pin_util(cluster_ctx.clb_nlist.block_type(old_clb)->name),
                                                        temp_cluster_pr_original,
                                                        temp_cluster_noc_grp_id_original);

    VTR_ASSERT(pack_result == e_block_pack_status::BLK_PASSED);
    //If you are still in packing, update the clustering data. Otherwise, update the clustered netlist.
    if (during_packing) {
        free_intra_lb_nets(clustering_data.intra_lb_routing[old_clb]);
        clustering_data.intra_lb_routing[old_clb] = old_router_data->saved_lb_nets;
        old_router_data->saved_lb_nets = nullptr;
    } else {
        cluster_ctx.clb_nlist.block_pb(old_clb)->pb_route.clear();
        cluster_ctx.clb_nlist.block_pb(old_clb)->pb_route = alloc_and_load_pb_route(old_router_data->saved_lb_nets, cluster_ctx.clb_nlist.block_pb(old_clb)->pb_graph_node);
    }

    free_router_data(old_router_data);
    old_router_data = nullptr;
}
/*******************************************/
/************ static functions *************/
/*******************************************/

static void fix_cluster_net_after_moving(const t_pack_molecule* molecule,
                                         int molecule_size,
                                         const ClusterBlockId& old_clb,
                                         const ClusterBlockId& new_clb) {
    auto& cluster_ctx = g_vpr_ctx.mutable_clustering();
    auto& atom_ctx = g_vpr_ctx.mutable_atom();

    AtomNetId atom_net_id;
    ClusterPinId cluster_pin;
    bool previously_absorbed, now_abosrbed;

    //remove all old cluster pin from their nets
    ClusterNetId cur_clb_net;
    for (auto& old_clb_pin : cluster_ctx.clb_nlist.block_pins(old_clb)) {
        cur_clb_net = cluster_ctx.clb_nlist.pin_net(old_clb_pin);
        cluster_ctx.clb_nlist.remove_net_pin(cur_clb_net, old_clb_pin);
    }

    //delete cluster nets that are no longer used
    for (int i_atom = 0; i_atom < molecule_size; i_atom++) {
        if (molecule->atom_block_ids[i_atom]) {
            for (auto atom_pin : atom_ctx.nlist.block_pins(molecule->atom_block_ids[i_atom])) {
                atom_net_id = atom_ctx.nlist.pin_net(atom_pin);
                check_net_absorbtion(atom_net_id, new_clb, old_clb, cluster_pin, previously_absorbed, now_abosrbed);

                if (!previously_absorbed && now_abosrbed) {
                    cur_clb_net = cluster_ctx.clb_nlist.pin_net(cluster_pin);
                    cluster_ctx.clb_nlist.remove_net(cur_clb_net);
                }
            }
        }
    }

    //Fix cluster pin for old and new clbs
    fix_cluster_pins_after_moving(old_clb);
    fix_cluster_pins_after_moving(new_clb);

    for (auto& atom_blk : *(cluster_to_atoms(old_clb)))
        fix_atom_pin_mapping(atom_blk);

    for (auto& atom_blk : *(cluster_to_atoms(new_clb)))
        fix_atom_pin_mapping(atom_blk);

    cluster_ctx.clb_nlist.remove_and_compress();
    load_internal_to_block_net_nums(cluster_ctx.clb_nlist.block_type(old_clb), cluster_ctx.clb_nlist.block_pb(old_clb)->pb_route);
    load_internal_to_block_net_nums(cluster_ctx.clb_nlist.block_type(new_clb), cluster_ctx.clb_nlist.block_pb(new_clb)->pb_route);
}

static void fix_cluster_port_after_moving(const ClusterBlockId clb_index) {
    auto& cluster_ctx = g_vpr_ctx.mutable_clustering();
    const t_pb* pb = cluster_ctx.clb_nlist.block_pb(clb_index);

    while (!pb->is_root()) {
        pb = pb->parent_pb;
    }

    size_t num_old_ports = cluster_ctx.clb_nlist.block_ports(clb_index).size();
    const t_pb_type* pb_type = pb->pb_graph_node->pb_type;

    for (size_t port = num_old_ports; port < (unsigned)pb_type->num_ports; port++) {
        if (pb_type->ports[port].is_clock && pb_type->ports[port].type == IN_PORT) {
            cluster_ctx.clb_nlist.create_port(clb_index, pb_type->ports[port].name, pb_type->ports[port].num_pins, PortType::CLOCK);
        } else if (!pb_type->ports[port].is_clock && pb_type->ports[port].type == IN_PORT) {
            cluster_ctx.clb_nlist.create_port(clb_index, pb_type->ports[port].name, pb_type->ports[port].num_pins, PortType::INPUT);
        } else {
            VTR_ASSERT(pb_type->ports[port].type == OUT_PORT);
            cluster_ctx.clb_nlist.create_port(clb_index, pb_type->ports[port].name, pb_type->ports[port].num_pins, PortType::OUTPUT);
        }
    }

    num_old_ports = cluster_ctx.clb_nlist.block_ports(clb_index).size();
}

static void fix_cluster_pins_after_moving(const ClusterBlockId clb_index) {
    auto& cluster_ctx = g_vpr_ctx.mutable_clustering();
    auto& atom_ctx = g_vpr_ctx.mutable_atom();

    const t_pb* pb = cluster_ctx.clb_nlist.block_pb(clb_index);
    t_pb_graph_pin* pb_graph_pin;
    AtomNetId atom_net_id;
    ClusterNetId clb_net_id;

    t_logical_block_type_ptr block_type = cluster_ctx.clb_nlist.block_type(clb_index);

    int num_input_ports = pb->pb_graph_node->num_input_ports;
    int num_output_ports = pb->pb_graph_node->num_output_ports;
    int num_clock_ports = pb->pb_graph_node->num_clock_ports;

    int iport, ipb_pin, ipin, rr_node_index;

    ipin = 0;
    // iterating over input ports
    for (iport = 0; iport < num_input_ports; iport++) {
        ClusterPortId input_port_id = cluster_ctx.clb_nlist.find_port(clb_index, block_type->pb_type->ports[iport].name);
        // iterating over physical block pins of each input port
        for (ipb_pin = 0; ipb_pin < pb->pb_graph_node->num_input_pins[iport]; ipb_pin++) {
            pb_graph_pin = &pb->pb_graph_node->input_pins[iport][ipb_pin];
            rr_node_index = pb_graph_pin->pin_count_in_cluster;

            VTR_ASSERT(pb_graph_pin->pin_count_in_cluster == ipin);
            if (pb->pb_route.count(rr_node_index)) {
                atom_net_id = pb->pb_route[rr_node_index].atom_net_id;
                if (atom_net_id) {
                    clb_net_id = cluster_ctx.clb_nlist.create_net(atom_ctx.nlist.net_name(atom_net_id));
                    atom_ctx.lookup.set_atom_clb_net(atom_net_id, clb_net_id);
                    ClusterPinId cur_pin_id = cluster_ctx.clb_nlist.find_pin(input_port_id, (BitIndex)ipb_pin);
                    if (!cur_pin_id)
                        cluster_ctx.clb_nlist.create_pin(input_port_id, (BitIndex)ipb_pin, clb_net_id, PinType::SINK, ipin);
                    else
                        cluster_ctx.clb_nlist.set_pin_net(cur_pin_id, PinType::SINK, clb_net_id);
                }
                cluster_ctx.clb_nlist.block_pb(clb_index)->pb_route[rr_node_index].pb_graph_pin = pb_graph_pin;
            }
            ipin++;
        }
    }

    // iterating over output ports
    for (iport = 0; iport < num_output_ports; iport++) {
        ClusterPortId output_port_id = cluster_ctx.clb_nlist.find_port(clb_index, block_type->pb_type->ports[num_input_ports + iport].name);
        // iterating over physical block pins of each output port
        for (ipb_pin = 0; ipb_pin < pb->pb_graph_node->num_output_pins[iport]; ipb_pin++) {
            pb_graph_pin = &pb->pb_graph_node->output_pins[iport][ipb_pin];
            rr_node_index = pb_graph_pin->pin_count_in_cluster;

            VTR_ASSERT(pb_graph_pin->pin_count_in_cluster == ipin);
            if (pb->pb_route.count(rr_node_index)) {
                atom_net_id = pb->pb_route[rr_node_index].atom_net_id;
                if (atom_net_id) {
                    clb_net_id = cluster_ctx.clb_nlist.create_net(atom_ctx.nlist.net_name(atom_net_id));
                    atom_ctx.lookup.set_atom_clb_net(atom_net_id, clb_net_id);
                    ClusterPinId cur_pin_id = cluster_ctx.clb_nlist.find_pin(output_port_id, (BitIndex)ipb_pin);
                    AtomPinId atom_net_driver = atom_ctx.nlist.net_driver(atom_net_id);
                    bool driver_is_constant = atom_ctx.nlist.pin_is_constant(atom_net_driver);
                    if (!cur_pin_id)
                        cluster_ctx.clb_nlist.create_pin(output_port_id, (BitIndex)ipb_pin, clb_net_id, PinType::DRIVER, ipin, driver_is_constant);
                    else {
                        cluster_ctx.clb_nlist.set_pin_net(cur_pin_id, PinType::DRIVER, clb_net_id);
                        cluster_ctx.clb_nlist.set_pin_is_constant(cur_pin_id, driver_is_constant);
                    }
                    VTR_ASSERT(cluster_ctx.clb_nlist.net_is_constant(clb_net_id) == driver_is_constant);
                }
                cluster_ctx.clb_nlist.block_pb(clb_index)->pb_route[rr_node_index].pb_graph_pin = pb_graph_pin;
            }
            ipin++;
        }
    }

    // iterating over clock ports
    for (iport = 0; iport < num_clock_ports; iport++) {
        ClusterPortId clock_port_id = cluster_ctx.clb_nlist.find_port(clb_index, block_type->pb_type->ports[num_input_ports + num_output_ports + iport].name);
        // iterating over physical block pins of each clock port
        for (ipb_pin = 0; ipb_pin < pb->pb_graph_node->num_clock_pins[iport]; ipb_pin++) {
            pb_graph_pin = &pb->pb_graph_node->clock_pins[iport][ipb_pin];
            rr_node_index = pb_graph_pin->pin_count_in_cluster;

            VTR_ASSERT(pb_graph_pin->pin_count_in_cluster == ipin);
            if (pb->pb_route.count(rr_node_index)) {
                atom_net_id = pb->pb_route[rr_node_index].atom_net_id;
                if (atom_net_id) {
                    clb_net_id = cluster_ctx.clb_nlist.create_net(atom_ctx.nlist.net_name(atom_net_id));
                    atom_ctx.lookup.set_atom_clb_net(atom_net_id, clb_net_id);
                    ClusterPinId cur_pin_id = cluster_ctx.clb_nlist.find_pin(clock_port_id, (BitIndex)ipb_pin);
                    if (!cur_pin_id)
                        cluster_ctx.clb_nlist.create_pin(clock_port_id, (BitIndex)ipb_pin, clb_net_id, PinType::SINK, ipin);
                    else
                        cluster_ctx.clb_nlist.set_pin_net(cur_pin_id, PinType::SINK, clb_net_id);
                }
                cluster_ctx.clb_nlist.block_pb(clb_index)->pb_route[rr_node_index].pb_graph_pin = pb_graph_pin;
            }
            ipin++;
        }
    }
}

static void check_net_absorbtion(const AtomNetId atom_net_id,
                                 const ClusterBlockId new_clb,
                                 const ClusterBlockId old_clb,
                                 ClusterPinId& cluster_pin_id,
                                 bool& previously_absorbed,
                                 bool& now_abosrbed) {
    auto& atom_ctx = g_vpr_ctx.atom();
    auto& cluster_ctx = g_vpr_ctx.clustering();

    AtomBlockId atom_block_id;
    ClusterBlockId clb_index;

    ClusterNetId clb_net_id = atom_ctx.lookup.clb_net(atom_net_id);

    if (clb_net_id == ClusterNetId::INVALID())
        previously_absorbed = true;
    else {
        previously_absorbed = false;
        for (auto& cluster_pin : cluster_ctx.clb_nlist.net_pins(clb_net_id)) {
            if (cluster_pin && cluster_ctx.clb_nlist.pin_block(cluster_pin) == old_clb) {
                cluster_pin_id = cluster_pin;
                break;
            }
        }
    }

    //iterate over net pins and check their cluster
    now_abosrbed = true;
    for (auto& net_pin : atom_ctx.nlist.net_pins(atom_net_id)) {
        atom_block_id = atom_ctx.nlist.pin_block(net_pin);
        clb_index = atom_ctx.lookup.atom_clb(atom_block_id);

        if (clb_index != new_clb) {
            now_abosrbed = false;
            break;
        }
    }
}

static void fix_atom_pin_mapping(const AtomBlockId blk) {
    auto& atom_ctx = g_vpr_ctx.atom();
    auto& cluster_ctx = g_vpr_ctx.clustering();

    const t_pb* pb = atom_ctx.lookup.atom_pb(blk);
    VTR_ASSERT_MSG(pb, "Atom block must have a matching PB");

    const t_pb_graph_node* gnode = pb->pb_graph_node;
    VTR_ASSERT_MSG(gnode->pb_type->model == atom_ctx.nlist.block_model(blk),
                   "Atom block PB must match BLIF model");

    for (int iport = 0; iport < gnode->num_input_ports; ++iport) {
        if (gnode->num_input_pins[iport] <= 0) continue;

        const AtomPortId port = atom_ctx.nlist.find_atom_port(blk, gnode->input_pins[iport][0].port->model_port);
        if (!port) continue;

        for (int ipin = 0; ipin < gnode->num_input_pins[iport]; ++ipin) {
            const t_pb_graph_pin* gpin = &gnode->input_pins[iport][ipin];
            VTR_ASSERT(gpin);

            set_atom_pin_mapping(cluster_ctx.clb_nlist, blk, port, gpin);
        }
    }

    for (int iport = 0; iport < gnode->num_output_ports; ++iport) {
        if (gnode->num_output_pins[iport] <= 0) continue;

        const AtomPortId port = atom_ctx.nlist.find_atom_port(blk, gnode->output_pins[iport][0].port->model_port);
        if (!port) continue;

        for (int ipin = 0; ipin < gnode->num_output_pins[iport]; ++ipin) {
            const t_pb_graph_pin* gpin = &gnode->output_pins[iport][ipin];
            VTR_ASSERT(gpin);

            set_atom_pin_mapping(cluster_ctx.clb_nlist, blk, port, gpin);
        }
    }

    for (int iport = 0; iport < gnode->num_clock_ports; ++iport) {
        if (gnode->num_clock_pins[iport] <= 0) continue;

        const AtomPortId port = atom_ctx.nlist.find_atom_port(blk, gnode->clock_pins[iport][0].port->model_port);
        if (!port) continue;

        for (int ipin = 0; ipin < gnode->num_clock_pins[iport]; ++ipin) {
            const t_pb_graph_pin* gpin = &gnode->clock_pins[iport][ipin];
            VTR_ASSERT(gpin);

            set_atom_pin_mapping(cluster_ctx.clb_nlist, blk, port, gpin);
        }
    }
}

static void load_internal_to_block_net_nums(const t_logical_block_type_ptr type, t_pb_routes& pb_route) {
    int num_pins = type->pb_graph_head->total_pb_pins;

    for (int ipb_pin = 0; ipb_pin < num_pins; ipb_pin++) {
        if (!pb_route.count(ipb_pin)) continue;

        if (pb_route[ipb_pin].driver_pb_pin_id != OPEN) {
            load_atom_index_for_pb_pin(pb_route, ipb_pin);
        }
    }
}

static void load_atom_index_for_pb_pin(t_pb_routes& pb_route, int ipin) {
    int driver = pb_route[ipin].driver_pb_pin_id;

    VTR_ASSERT(driver != OPEN);
    //VTR_ASSERT(!pb_route[ipin].atom_net_id);

    if (!pb_route[driver].atom_net_id) {
        load_atom_index_for_pb_pin(pb_route, driver);
    }

    //Store the net coming from the driver
    pb_route[ipin].atom_net_id = pb_route[driver].atom_net_id;

    //Store ourselves with the driver
    pb_route[driver].sink_pb_pin_ids.push_back(ipin);
}

#if 0
static bool count_children_pbs(const t_pb* pb) {
    if (pb == nullptr)
        return 0;

    for (int i = 0; i < pb->get_num_child_types(); i++) {
        for (int j = 0; j < pb->get_num_children_of_type(i); j++) {
            if (pb->child_pbs[i] != nullptr && pb->child_pbs[i][j].name != nullptr) {
                return true;
            }
        }
    }
    return false;
}
#endif

static void rebuild_cluster_placement_stats(const ClusterBlockId& clb_index,
                                            const std::unordered_set<AtomBlockId>* clb_atoms) {
    auto& helper_ctx = g_vpr_ctx.mutable_cl_helper();
    auto& cluster_ctx = g_vpr_ctx.clustering();
    auto& atom_ctx = g_vpr_ctx.atom();

    t_cluster_placement_stats* cluster_placement_stats = &(helper_ctx.cluster_placement_stats[cluster_ctx.clb_nlist.block_type(clb_index)->index]);
    reset_cluster_placement_stats(cluster_placement_stats);
    set_mode_cluster_placement_stats(cluster_ctx.clb_nlist.block_pb(clb_index)->pb_graph_node, cluster_ctx.clb_nlist.block_pb(clb_index)->mode);

    for (auto& atom : *clb_atoms) {
        const t_pb* atom_pb = atom_ctx.lookup.atom_pb(atom);
        commit_primitive(cluster_placement_stats, atom_pb->pb_graph_node);
    }
}

bool is_cluster_legal(t_lb_router_data*& router_data) {
    return (check_cluster_legality(0, E_DETAILED_ROUTE_AT_END_ONLY, router_data));
}

void commit_mol_removal(const t_pack_molecule* molecule,
                        const int& molecule_size,
                        const ClusterBlockId& old_clb,
                        bool during_packing,
                        t_lb_router_data*& router_data,
                        t_clustering_data& clustering_data) {
    auto& cluster_ctx = g_vpr_ctx.mutable_clustering();

    for (int i_atom = 0; i_atom < molecule_size; i_atom++) {
        if (molecule->atom_block_ids[i_atom]) {
            revert_place_atom_block(molecule->atom_block_ids[i_atom], router_data);
        }
    }

    cleanup_pb(cluster_ctx.clb_nlist.block_pb(old_clb));

    //If you are still in packing, update the clustering data. Otherwise, update the clustered netlist.
    if (during_packing) {
        free_intra_lb_nets(clustering_data.intra_lb_routing[old_clb]);
        clustering_data.intra_lb_routing[old_clb] = router_data->saved_lb_nets;
        router_data->saved_lb_nets = nullptr;
    } else {
        cluster_ctx.clb_nlist.block_pb(old_clb)->pb_route.clear();
        cluster_ctx.clb_nlist.block_pb(old_clb)->pb_route = alloc_and_load_pb_route(router_data->saved_lb_nets, cluster_ctx.clb_nlist.block_pb(old_clb)->pb_graph_node);
    }
}

bool check_type_and_mode_compitability(const ClusterBlockId& old_clb,
                                       const ClusterBlockId& new_clb,
                                       int verbosity) {
    auto& cluster_ctx = g_vpr_ctx.clustering();

    //Check that the old and new clusters are the same type
    if (cluster_ctx.clb_nlist.block_type(old_clb) != cluster_ctx.clb_nlist.block_type(new_clb)) {
        VTR_LOGV(verbosity > 4, "Move aborted. New and old cluster blocks are not of the same type");
        return false;
    }

    //Check that the old and new clusters are the mode
    if (cluster_ctx.clb_nlist.block_pb(old_clb)->mode != cluster_ctx.clb_nlist.block_pb(new_clb)->mode) {
        VTR_LOGV(verbosity > 4, "Move aborted. New and old cluster blocks are not of the same mode");
        return false;
    }

    return true;
}

static void update_cluster_pb_stats(const t_pack_molecule* molecule,
                                    int molecule_size,
                                    ClusterBlockId clb_index,
                                    bool is_added) {
    auto& atom_ctx = g_vpr_ctx.mutable_atom();
    t_pb* cur_pb;

    for (int iblock = 0; iblock < molecule_size; iblock++) {
        auto blk_id = molecule->atom_block_ids[iblock];
        if (!blk_id) {
            continue;
        }

        //Update atom netlist mapping
        atom_ctx.lookup.set_atom_clb(blk_id, clb_index);

        const t_pb* atom_pb = atom_ctx.lookup.atom_pb(blk_id);
        VTR_ASSERT(atom_pb);

        cur_pb = atom_pb->parent_pb;

        while (cur_pb) {
            /* reset list of feasible blocks */
            cur_pb->pb_stats->num_feasible_blocks = NOT_VALID;
            if (is_added)
                cur_pb->pb_stats->num_child_blocks_in_pb++;
            else
                cur_pb->pb_stats->num_child_blocks_in_pb--;

            cur_pb = cur_pb->parent_pb;
        }
    }
}<|MERGE_RESOLUTION|>--- conflicted
+++ resolved
@@ -1,5 +1,4 @@
 #include "re_cluster_util.h"
-
 #include "clustered_netlist_utils.h"
 #include "cluster_util.h"
 #include "cluster_router.h"
@@ -8,10 +7,6 @@
 #include "initial_placement.h"
 #include "read_netlist.h"
 
-<<<<<<< HEAD
-=======
-
->>>>>>> 2d967b3b
 // The name suffix of the new block (if exists)
 // This suffex is useful in preventing duplicate high-level cluster block names
 const char* name_suffix = "_m";
