--- conflicted
+++ resolved
@@ -180,7 +180,9 @@
 static void try_fill_cluster(const t_packer_opts& packer_opts,
                              t_cluster_placement_stats* cur_cluster_placement_stats_ptr,
                              const std::multimap<AtomBlockId, t_pack_molecule*>& atom_molecules,
+							 t_pack_molecule*& prev_molecule,
                              t_pack_molecule*& next_molecule,
+							 int& num_same_molecules,
                              t_pb_graph_node** primitives_list,
                              t_cluster_progress_stats& cluster_stats,
                              int num_clb,
@@ -197,6 +199,7 @@
                              t_lb_router_data* router_data,
                              t_ext_pin_util target_external_pin_util,
                              PartitionRegion& temp_cluster_pr,
+							 std::map<const t_model*, std::vector<t_logical_block_type_ptr>>& primitive_candidate_block_types,
                              e_block_pack_status& block_pack_status);
 
 static t_pack_molecule* save_cluster_routing_and_pick_new_seed(const t_packer_opts& packer_opts,
@@ -348,17 +351,6 @@
                                                  int verbosity,
                                                  std::map<const t_model*, std::vector<t_logical_block_type_ptr>>& primitive_candidate_block_types);
 
-<<<<<<< HEAD
-static void check_clustering();
-
-static void check_floorplan_regions(bool& floorplan_regions_overfull);
-
-static void echo_clusters(char* filename);
-
-static void check_cluster_atom_blocks(t_pb* pb, std::unordered_set<AtomBlockId>& blocks_checked);
-
-=======
->>>>>>> 36789e45
 static void mark_all_molecules_valid(t_pack_molecule* molecule_head);
 
 static int count_molecules(t_pack_molecule* molecule_head);
@@ -631,7 +623,6 @@
                                                      cur_cluster_placement_stats_ptr,
                                                      clb_inter_blk_nets,
                                                      clb_index,
-<<<<<<< HEAD
                                                      packer_opts.pack_verbosity,
                                                      primitive_candidate_block_types);
             prev_molecule = istart;
@@ -644,145 +635,16 @@
             }
             int num_same_molecules = 0;
 
+
             while (next_molecule != nullptr && num_same_molecules < max_num_same_molecules) {
-                block_pack_status = try_pack_molecule(cur_cluster_placement_stats_ptr,
-                                                      atom_molecules,
-                                                      next_molecule,
-                                                      primitives_list,
-                                                      cluster_ctx.clb_nlist.block_pb(clb_index),
-                                                      num_models,
-                                                      max_cluster_size,
-                                                      clb_index,
-                                                      detailed_routing_stage,
-                                                      router_data,
-                                                      packer_opts.pack_verbosity,
-                                                      packer_opts.enable_pin_feasibility_filter,
-                                                      packer_opts.feasible_block_array_size,
-                                                      target_ext_pin_util,
-                                                      temp_cluster_pr);
-                prev_molecule = next_molecule;
-
-                auto blk_id = next_molecule->atom_block_ids[next_molecule->root];
-                VTR_ASSERT(blk_id);
-
-                std::string blk_name = atom_ctx.nlist.block_name(blk_id);
-                const t_model* blk_model = atom_ctx.nlist.block_model(blk_id);
-
-                if (block_pack_status != BLK_PASSED) {
-                    if (verbosity > 2) {
-                        if (block_pack_status == BLK_FAILED_ROUTE) {
-                            VTR_LOG("\tNO_ROUTE: '%s' (%s)", blk_name.c_str(), blk_model->name);
-                            VTR_LOGV(next_molecule->pack_pattern, " molecule %s molecule_size %zu",
-                                     next_molecule->pack_pattern->name, next_molecule->atom_block_ids.size());
-                            VTR_LOG("\n");
-                            fflush(stdout);
-                        } else if (block_pack_status == BLK_FAILED_FLOORPLANNING) {
-                            VTR_LOG("\tFAILED_FLOORPLANNING_CONSTRAINTS_CHECK: '%s' (%s)", blk_name.c_str(), blk_model->name);
-                            VTR_LOG("\n");
-                        } else {
-                            VTR_LOG("\tFAILED_FEASIBILITY_CHECK: '%s' (%s)", blk_name.c_str(), blk_model->name, block_pack_status);
-                            VTR_LOGV(next_molecule->pack_pattern, " molecule %s molecule_size %zu",
-                                     next_molecule->pack_pattern->name, next_molecule->atom_block_ids.size());
-                            VTR_LOG("\n");
-                            fflush(stdout);
-                        }
-                    }
-
-                    next_molecule = get_molecule_for_cluster(cluster_ctx.clb_nlist.block_pb(clb_index),
-                                                             atom_molecules,
-                                                             attraction_groups,
-                                                             allow_unrelated_clustering,
-                                                             packer_opts.prioritize_transitive_connectivity,
-                                                             packer_opts.transitive_fanout_threshold,
-                                                             packer_opts.feasible_block_array_size,
-                                                             &num_unrelated_clustering_attempts,
-                                                             cur_cluster_placement_stats_ptr,
-                                                             clb_inter_blk_nets,
-                                                             clb_index, packer_opts.pack_verbosity,
-                                                             primitive_candidate_block_types);
-                    if (prev_molecule == next_molecule) {
-                        num_same_molecules++;
-                    }
-                    continue;
-                }
-
-                /* Continue packing by filling smallest cluster */
-                if (verbosity > 2) {
-                    VTR_LOG("\tPASSED: '%s' (%s)", blk_name.c_str(), blk_model->name);
-                    VTR_LOGV(next_molecule->pack_pattern, " molecule %s molecule_size %zu",
-                             next_molecule->pack_pattern->name, next_molecule->atom_block_ids.size());
-                    VTR_LOG("\n");
-                }
-
-                fflush(stdout);
-
-                //Since molecule passed, update num_molecules_processed
-                num_molecules_processed++;
-                mols_since_last_print++;
-                print_pack_status(num_clb, num_molecules,
-                                  num_molecules_processed,
-                                  mols_since_last_print,
-                                  device_ctx.grid.width(),
-                                  device_ctx.grid.height(),
-                                  attraction_groups);
-
-                update_cluster_stats(next_molecule, clb_index,
-                                     is_clock, //Set of all clocks
-                                     is_clock, //Set of all global signals (currently clocks)
-                                     packer_opts.global_clocks, packer_opts.alpha, packer_opts.beta, packer_opts.timing_driven,
-                                     packer_opts.connection_driven,
-                                     high_fanout_threshold,
-                                     *timing_info,
-                                     attraction_groups);
-                num_unrelated_clustering_attempts = 0;
-
-                if (packer_opts.timing_driven) {
-                    blocks_since_last_analysis++; /* historically, timing slacks were recomputed after X number of blocks were packed, but this doesn't significantly alter results so I (jluu) did not port the code */
-                }
-                next_molecule = get_molecule_for_cluster(cluster_ctx.clb_nlist.block_pb(clb_index),
-                                                         atom_molecules,
-                                                         attraction_groups,
-                                                         allow_unrelated_clustering,
-                                                         packer_opts.prioritize_transitive_connectivity,
-                                                         packer_opts.transitive_fanout_threshold,
-                                                         packer_opts.feasible_block_array_size,
-                                                         &num_unrelated_clustering_attempts,
-                                                         cur_cluster_placement_stats_ptr,
-                                                         clb_inter_blk_nets,
-                                                         clb_index,
-                                                         packer_opts.pack_verbosity,
-                                                         primitive_candidate_block_types);
-                if (prev_molecule == next_molecule) {
-                    num_same_molecules++;
-                }
-            }
-
-            if (detailed_routing_stage == (int)E_DETAILED_ROUTE_AT_END_ONLY) {
-                /* is_mode_conflict does not affect this stage. It is needed when trying to route the packed clusters.
-                 *
-                 * It holds a flag that is used to verify whether try_intra_lb_route ended in a mode conflict issue.
-                 * If the value is TRUE the cluster has to be repacked, and its internal pb_graph_nodes will have more restrict choices
-                 * for what regards the mode that has to be selected
-                 */
-                t_mode_selection_status mode_status;
-                is_cluster_legal = try_intra_lb_route(router_data, packer_opts.pack_verbosity, &mode_status);
-                if (is_cluster_legal) {
-                    VTR_LOGV(verbosity > 2, "\tPassed route at end.\n");
-                } else {
-                    VTR_LOGV(verbosity > 0, "Failed route at end, repack cluster trying detailed routing at each stage.\n");
-                }
-            } else {
-                is_cluster_legal = true;
-=======
-                                                     verbosity);
-            prev_molecule = istart;
-            while (next_molecule != nullptr && prev_molecule != next_molecule) {
                 prev_molecule = next_molecule;
 
                 try_fill_cluster(packer_opts,
                                  cur_cluster_placement_stats_ptr,
                                  atom_molecules,
+								 prev_molecule,
                                  next_molecule,
+								 num_same_molecules,
                                  primitives_list,
                                  cluster_stats,
                                  num_clb,
@@ -799,8 +661,8 @@
                                  router_data,
                                  target_ext_pin_util,
                                  temp_cluster_pr,
+								 primitive_candidate_block_types,
                                  block_pack_status);
->>>>>>> 36789e45
             }
 
             is_cluster_legal = check_cluster_legality(verbosity, detailed_routing_stage, router_data);
@@ -809,19 +671,9 @@
                 istart = save_cluster_routing_and_pick_new_seed(packer_opts, atom_molecules, num_clb, seed_atoms, num_blocks_hill_added, intra_lb_routing, seedindex, cluster_stats, router_data);
                 store_cluster_info_and_free(packer_opts, clb_index, logic_block_type, le_pb_type, le_count, clb_inter_blk_nets);
             } else {
-<<<<<<< HEAD
-                /* Free up data structures and requeue used molecules */
-                PartitionRegion empty_pr;
-                floorplanning_ctx.cluster_constraints[clb_index] = empty_pr;
-                num_used_type_instances[cluster_ctx.clb_nlist.block_type(clb_index)]--;
-                revalid_molecules(cluster_ctx.clb_nlist.block_pb(clb_index), atom_molecules);
-                cluster_ctx.clb_nlist.remove_block(clb_index);
-                cluster_ctx.clb_nlist.compress();
-                num_clb--;
-                seedindex = savedseedindex;
-=======
+
                 free_data_and_requeue_used_mols_if_illegal(clb_index, savedseedindex, atom_molecules, num_used_type_instances, num_clb, seedindex);
->>>>>>> 36789e45
+
             }
             free_router_data(router_data);
             router_data = nullptr;
@@ -833,29 +685,9 @@
         print_le_count(le_count, le_pb_type);
     }
 
-<<<<<<< HEAD
-    /****************************************************************
-     * Free Data Structures
-     *****************************************************************/
-    VTR_ASSERT(num_clb == (int)cluster_ctx.clb_nlist.blocks().size());
-    check_clustering();
-    check_floorplan_regions(floorplan_regions_overfull);
-
-    if (getEchoEnabled() && isEchoFileEnabled(E_ECHO_CLUSTERS)) {
-        echo_clusters(getEchoFileName(E_ECHO_CLUSTERS));
-    }
-
-    output_clustering(intra_lb_routing, packer_opts.global_clocks, is_clock, arch->architecture_id, packer_opts.output_file.c_str(), false);
-
-    VTR_ASSERT(cluster_ctx.clb_nlist.blocks().size() == intra_lb_routing.size());
-    for (auto blk_id : cluster_ctx.clb_nlist.blocks())
-        free_intra_lb_nets(intra_lb_routing[blk_id]);
-
-    intra_lb_routing.clear();
-=======
     //check clustering and output it
-    check_and_output_clustering(packer_opts, is_clock, arch, num_clb, intra_lb_routing);
->>>>>>> 36789e45
+    check_and_output_clustering(packer_opts, is_clock, arch, num_clb, intra_lb_routing, floorplan_regions_overfull);
+
 
     // Free Data Structures
     free_clustering_data(packer_opts, intra_lb_routing, hill_climbing_inputs_avail, cluster_placement_stats,
@@ -2026,7 +1858,9 @@
 static void try_fill_cluster(const t_packer_opts& packer_opts,
                              t_cluster_placement_stats* cur_cluster_placement_stats_ptr,
                              const std::multimap<AtomBlockId, t_pack_molecule*>& atom_molecules,
+							 t_pack_molecule*& prev_molecule,
                              t_pack_molecule*& next_molecule,
+							 int& num_same_molecules,
                              t_pb_graph_node** primitives_list,
                              t_cluster_progress_stats& cluster_stats,
                              int num_clb,
@@ -2043,6 +1877,7 @@
                              t_lb_router_data* router_data,
                              t_ext_pin_util target_ext_pin_util,
                              PartitionRegion& temp_cluster_pr,
+							 std::map<const t_model*, std::vector<t_logical_block_type_ptr>>& primitive_candidate_block_types,
                              e_block_pack_status& block_pack_status) {
     auto& atom_ctx = g_vpr_ctx.atom();
     auto& device_ctx = g_vpr_ctx.mutable_device();
@@ -2100,7 +1935,11 @@
                                                  &cluster_stats.num_unrelated_clustering_attempts,
                                                  cur_cluster_placement_stats_ptr,
                                                  clb_inter_blk_nets,
-                                                 clb_index, packer_opts.pack_verbosity);
+                                                 clb_index, packer_opts.pack_verbosity,
+												 primitive_candidate_block_types);
+        if (prev_molecule == next_molecule) {
+        	num_same_molecules++;
+        }
         return;
     }
 
@@ -2121,7 +1960,8 @@
                       cluster_stats.num_molecules_processed,
                       cluster_stats.mols_since_last_print,
                       device_ctx.grid.width(),
-                      device_ctx.grid.height());
+                      device_ctx.grid.height(),
+					  attraction_groups);
 
     update_cluster_stats(next_molecule, clb_index,
                          is_clock, //Set of all clocks
@@ -2147,7 +1987,12 @@
                                              cur_cluster_placement_stats_ptr,
                                              clb_inter_blk_nets,
                                              clb_index,
-                                             packer_opts.pack_verbosity);
+                                             packer_opts.pack_verbosity,
+											 primitive_candidate_block_types);
+
+    if (prev_molecule == next_molecule) {
+    	num_same_molecules++;
+    }
 }
 
 static t_pack_molecule* save_cluster_routing_and_pick_new_seed(const t_packer_opts& packer_opts,
@@ -2213,7 +2058,10 @@
                                                        int& num_clb,
                                                        int& seedindex) {
     auto& cluster_ctx = g_vpr_ctx.mutable_clustering();
-
+    auto& floorplanning_ctx = g_vpr_ctx.mutable_floorplanning();
+
+    PartitionRegion empty_pr;
+    floorplanning_ctx.cluster_constraints[clb_index] = empty_pr;
     num_used_type_instances[cluster_ctx.clb_nlist.block_type(clb_index)]--;
     revalid_molecules(cluster_ctx.clb_nlist.block_pb(clb_index), atom_molecules);
     cluster_ctx.clb_nlist.remove_block(clb_index);
@@ -3052,175 +2900,6 @@
     return best_molecule;
 }
 
-<<<<<<< HEAD
-/* TODO: Add more error checking! */
-static void check_clustering() {
-    std::unordered_set<AtomBlockId> atoms_checked;
-    auto& atom_ctx = g_vpr_ctx.atom();
-    auto& cluster_ctx = g_vpr_ctx.clustering();
-
-    if (cluster_ctx.clb_nlist.blocks().size() == 0) {
-        VTR_LOG_WARN("Packing produced no clustered blocks");
-    }
-
-    /*
-     * Check that each atom block connects to one physical primitive and that the primitive links up to the parent clb
-     */
-    for (auto blk_id : atom_ctx.nlist.blocks()) {
-        //Each atom should be part of a pb
-        const t_pb* atom_pb = atom_ctx.lookup.atom_pb(blk_id);
-        if (!atom_pb) {
-            VPR_FATAL_ERROR(VPR_ERROR_PACK,
-                            "Atom block %s is not mapped to a pb\n",
-                            atom_ctx.nlist.block_name(blk_id).c_str());
-        }
-
-        //Check the reverse mapping is consistent
-        if (atom_ctx.lookup.pb_atom(atom_pb) != blk_id) {
-            VPR_FATAL_ERROR(VPR_ERROR_PACK,
-                            "pb %s does not contain atom block %s but atom block %s maps to pb.\n",
-                            atom_pb->name,
-                            atom_ctx.nlist.block_name(blk_id).c_str(),
-                            atom_ctx.nlist.block_name(blk_id).c_str());
-        }
-
-        VTR_ASSERT(atom_ctx.nlist.block_name(blk_id) == atom_pb->name);
-
-        const t_pb* cur_pb = atom_pb;
-        while (cur_pb->parent_pb) {
-            cur_pb = cur_pb->parent_pb;
-            VTR_ASSERT(cur_pb->name);
-        }
-
-        ClusterBlockId clb_index = atom_ctx.lookup.atom_clb(blk_id);
-        if (clb_index == ClusterBlockId::INVALID()) {
-            VPR_FATAL_ERROR(VPR_ERROR_PACK,
-                            "Atom %s is not mapped to a CLB\n",
-                            atom_ctx.nlist.block_name(blk_id).c_str());
-        }
-
-        if (cur_pb != cluster_ctx.clb_nlist.block_pb(clb_index)) {
-            VPR_FATAL_ERROR(VPR_ERROR_PACK,
-                            "CLB %s does not match CLB contained by pb %s.\n",
-                            cur_pb->name, atom_pb->name);
-        }
-    }
-
-    /* Check that I do not have spurious links in children pbs */
-    for (auto blk_id : cluster_ctx.clb_nlist.blocks()) {
-        check_cluster_atom_blocks(cluster_ctx.clb_nlist.block_pb(blk_id), atoms_checked);
-    }
-
-    for (auto blk_id : atom_ctx.nlist.blocks()) {
-        if (!atoms_checked.count(blk_id)) {
-            VPR_FATAL_ERROR(VPR_ERROR_PACK,
-                            "Atom block %s not found in any cluster.\n",
-                            atom_ctx.nlist.block_name(blk_id).c_str());
-        }
-    }
-}
-
-static void check_floorplan_regions(bool& floorplan_regions_overfull) {
-    floorplan_regions_overfull = check_clusters_floorplan_feasibility();
-}
-
-/*Print the contents of each cluster to an echo file*/
-static void echo_clusters(char* filename) {
-    FILE* fp;
-    fp = vtr::fopen(filename, "w");
-
-    fprintf(fp, "--------------------------------------------------------------\n");
-    fprintf(fp, "Clusters\n");
-    fprintf(fp, "--------------------------------------------------------------\n");
-    fprintf(fp, "\n");
-
-    auto& atom_ctx = g_vpr_ctx.atom();
-    auto& cluster_ctx = g_vpr_ctx.clustering();
-
-    std::map<ClusterBlockId, std::vector<AtomBlockId>> cluster_atoms;
-
-    for (auto blk_id : cluster_ctx.clb_nlist.blocks()) {
-        cluster_atoms.insert({blk_id, std::vector<AtomBlockId>()});
-    }
-
-    for (auto atom_blk_id : atom_ctx.nlist.blocks()) {
-        ClusterBlockId clb_index = atom_ctx.lookup.atom_clb(atom_blk_id);
-
-        cluster_atoms[clb_index].push_back(atom_blk_id);
-    }
-
-    for (auto i = cluster_atoms.begin(); i != cluster_atoms.end(); i++) {
-        std::string cluster_name;
-        cluster_name = cluster_ctx.clb_nlist.block_name(i->first);
-        fprintf(fp, "Cluster %s Id: %zu \n", cluster_name.c_str(), size_t(i->first));
-        fprintf(fp, "\tAtoms in cluster: \n");
-
-        int num_atoms = i->second.size();
-
-        for (auto j = 0; j < num_atoms; j++) {
-            AtomBlockId atom_id = i->second[j];
-            fprintf(fp, "\t %s \n", atom_ctx.nlist.block_name(atom_id).c_str());
-        }
-    }
-
-    fprintf(fp, "\nCluster Floorplanning Constraints:\n");
-    auto& floorplanning_ctx = g_vpr_ctx.mutable_floorplanning();
-
-    for (ClusterBlockId clb_id : cluster_ctx.clb_nlist.blocks()) {
-        std::vector<Region> reg = floorplanning_ctx.cluster_constraints[clb_id].get_partition_region();
-        if (reg.size() != 0) {
-            fprintf(fp, "\nRegions in Cluster %zu:\n", size_t(clb_id));
-            for (unsigned int i = 0; i < reg.size(); i++) {
-                print_region(fp, reg[i]);
-            }
-        }
-    }
-
-    fclose(fp);
-}
-
-/* TODO: May want to check that all atom blocks are actually reached */
-static void check_cluster_atom_blocks(t_pb* pb, std::unordered_set<AtomBlockId>& blocks_checked) {
-    int i, j;
-    const t_pb_type* pb_type;
-    bool has_child = false;
-    auto& atom_ctx = g_vpr_ctx.atom();
-
-    pb_type = pb->pb_graph_node->pb_type;
-    if (pb_type->num_modes == 0) {
-        /* primitive */
-        auto blk_id = atom_ctx.lookup.pb_atom(pb);
-        if (blk_id) {
-            if (blocks_checked.count(blk_id)) {
-                VPR_FATAL_ERROR(VPR_ERROR_PACK,
-                                "pb %s contains atom block %s but atom block is already contained in another pb.\n",
-                                pb->name, atom_ctx.nlist.block_name(blk_id).c_str());
-            }
-            blocks_checked.insert(blk_id);
-            if (pb != atom_ctx.lookup.atom_pb(blk_id)) {
-                VPR_FATAL_ERROR(VPR_ERROR_PACK,
-                                "pb %s contains atom block %s but atom block does not link to pb.\n",
-                                pb->name, atom_ctx.nlist.block_name(blk_id).c_str());
-            }
-        }
-    } else {
-        /* this is a container pb, all container pbs must contain children */
-        for (i = 0; i < pb_type->modes[pb->mode].num_pb_type_children; i++) {
-            for (j = 0; j < pb_type->modes[pb->mode].pb_type_children[i].num_pb; j++) {
-                if (pb->child_pbs[i] != nullptr) {
-                    if (pb->child_pbs[i][j].name != nullptr) {
-                        has_child = true;
-                        check_cluster_atom_blocks(&pb->child_pbs[i][j], blocks_checked);
-                    }
-                }
-            }
-        }
-        VTR_ASSERT(has_child);
-    }
-}
-
-=======
->>>>>>> 36789e45
 static void mark_all_molecules_valid(t_pack_molecule* molecule_head) {
     for (auto cur_molecule = molecule_head; cur_molecule != nullptr; cur_molecule = cur_molecule->next) {
         cur_molecule->valid = true;
