/**
 * @file draw_toggle_functions.cpp
 * @author Sebastian Lievano (sebastian.lievanoarzayus@mail.utoronto.ca)
 * @brief Callback functions for ui elements
 * @date July 4th, 2022
 * 
 * This file contains all of the callback functions for UI elements. 
 * Please add any new callback functions here, and if it makes sense, add _cbk at the end 
 * of function name to prevent someone else calling it in any non gtk context. 
 */

#include <cstdio>
#include <cfloat>
#include <cstring>
#include <cmath>
#include <algorithm>
#include <sstream>
#include <array>
#include <iostream>

#include "vtr_assert.h"
#include "vtr_ndoffsetmatrix.h"
#include "vtr_memory.h"
#include "vtr_log.h"
#include "vtr_color_map.h"
#include "vtr_path.h"

#include "vpr_utils.h"
#include "vpr_error.h"

#include "globals.h"
#include "draw_color.h"
#include "draw.h"
#include "draw_rr.h"
#include "draw_rr_edges.h"
#include "draw_toggle_functions.h"
#include "draw_triangle.h"
#include "draw_searchbar.h"
#include "draw_mux.h"
#include "read_xml_arch_file.h"
#include "draw_global.h"
#include "draw_basic.h"
#include "hsl.h"
#include "move_utils.h"
#include "intra_logic_block.h"

#ifdef VTR_ENABLE_DEBUG_LOGGING
#    include "move_utils.h"
#endif

#ifdef WIN32 /* For runtime tracking in WIN32. The clock() function defined in time.h will *
              * track CPU runtime.														   */
#    include <time.h>
#else /* For X11. The clock() function in time.h will not output correct time difference   *
       * for X11, because the graphics is processed by the Xserver rather than local CPU,  *
       * which means tracking CPU time will not be the same as the actual wall clock time. *
       * Thus, so use gettimeofday() in sys/time.h to track actual calendar time.          */
#    include <sys/time.h>
#endif

#ifndef NO_GRAPHICS

//To process key presses we need the X11 keysym definitions,
//which are unavailable when building with MINGW
#    if defined(X11) && !defined(__MINGW32__)
#        include <X11/keysym.h>
#    endif

//The arrow head position for turning/straight-thru connections in a switch box
constexpr float SB_EDGE_TURN_ARROW_POSITION = 0.2;
constexpr float SB_EDGE_STRAIGHT_ARROW_POSITION = 0.95;
constexpr float EMPTY_BLOCK_LIGHTEN_FACTOR = 0.20;

/**
 * @brief toggles net drawing status based on status of combo box
 * updates draw_state->show_nets
 * 
 * @param self ptr to gtkComboBox
 * @param app ezgl::application
 */
void toggle_nets_cbk(GtkComboBox* self, ezgl::application* app) {
    std::cout << "Nets toggled" << std::endl;
    enum e_draw_nets new_state;
    t_draw_state* draw_state = get_draw_state_vars();
    std::cout << draw_state << std::endl;
    gchar* setting = gtk_combo_box_text_get_active_text(
        GTK_COMBO_BOX_TEXT(self));
    std::cout << setting << std::endl;
    // assign corresponding enum value to draw_state->show_nets
    if (strcmp(setting, "None") == 0)
        new_state = DRAW_NO_NETS;
    else if (strcmp(setting, "Nets") == 0) {
        new_state = DRAW_NETS;
    } else { // "Logical Connections"
        new_state = DRAW_LOGICAL_CONNECTIONS;
    }
    draw_state->reset_nets_congestion_and_rr();
    draw_state->show_nets = new_state;

    //free dynamically allocated pointers
    g_free(setting);

    //redraw
    app->update_message(draw_state->default_message);
    app->refresh_drawing();
}

/**
 * @brief cbk function for toggle rr combo-box. sets rr draw state based on selected option
 * updates draw_state->draw_rr_toggle
 * 
 * @param self ptr to gtkComboBoxText object
 * @param app ezgl application
 */
void toggle_rr_cbk(GtkComboBoxText* self, ezgl::application* app) {
    t_draw_state* draw_state = get_draw_state_vars();

    enum e_draw_rr_toggle new_state;
    gchar* combo_box_content = gtk_combo_box_text_get_active_text(self);
    if (strcmp(combo_box_content, "None") == 0)
        new_state = DRAW_NO_RR;
    else if (strcmp(combo_box_content, "Nodes") == 0)
        new_state = DRAW_NODES_RR;
    else if (strcmp(combo_box_content, "Nodes SBox") == 0)
        new_state = DRAW_NODES_SBOX_RR;
    else if (strcmp(combo_box_content, "Nodes SBox CBox") == 0)
        new_state = DRAW_NODES_SBOX_CBOX_RR;
    else if (strcmp(combo_box_content, "Nodes SBox CBox Internal") == 0)
        new_state = DRAW_NODES_SBOX_CBOX_INTERNAL_RR;
    else
        // all rr
        new_state = DRAW_ALL_RR;

    //free dynamically allocated pointers
    g_free(combo_box_content);

    draw_state->reset_nets_congestion_and_rr();
    draw_state->draw_rr_toggle = new_state;

    app->update_message(draw_state->default_message);
    app->refresh_drawing();
}

/**
 * @brief cbk function for toggle congestion comboBox. Updates shown cong. based on selected option
 * updates draw_state->show_congestion
 * 
 * @param self self ptr to GtkComboBoxText
 * @param app ezgl application
 */
void toggle_cong_cbk(GtkComboBoxText* self, ezgl::application* app) {
    t_draw_state* draw_state = get_draw_state_vars();
    enum e_draw_congestion new_state;
    gchar* combo_box_content = gtk_combo_box_text_get_active_text(self);
    if (strcmp(combo_box_content, "None") == 0)
        new_state = DRAW_NO_CONGEST;
    else if (strcmp(combo_box_content, "Congested") == 0)
        new_state = DRAW_CONGESTED;
    else
        // congested with nets
        new_state = DRAW_CONGESTED_WITH_NETS;

    draw_state->reset_nets_congestion_and_rr();
    draw_state->show_congestion = new_state;
    if (draw_state->show_congestion == DRAW_NO_CONGEST) {
        app->update_message(draw_state->default_message);
    }
    g_free(combo_box_content);
    app->refresh_drawing();
}

/**
 * @brief cbk function for toggle cong. cost combobox. sets draws state according to new setting
 * updates draw_state->show_routing_costs
 * 
 * @param self self ptr
 * @param app ezgl app
 */
void toggle_cong_cost_cbk(GtkComboBoxText* self, ezgl::application* app) {
    /* this is the callback function for runtime created toggle_routing_congestion_cost button
     * which is written in button.cpp                                         */
    t_draw_state* draw_state = get_draw_state_vars();
    enum e_draw_routing_costs new_state;
    gchar* combo_box_content = gtk_combo_box_text_get_active_text(self);
    if (strcmp(combo_box_content, "None") == 0)
        new_state = DRAW_NO_ROUTING_COSTS;
    else if (strcmp(combo_box_content, "Total Routing Costs") == 0)
        new_state = DRAW_TOTAL_ROUTING_COSTS;
    else if (strcmp(combo_box_content, "Log Total Routing Costs") == 0)
        new_state = DRAW_LOG_TOTAL_ROUTING_COSTS;
    else if (strcmp(combo_box_content, "Acc Routing Costs") == 0)
        new_state = DRAW_ACC_ROUTING_COSTS;
    else if (strcmp(combo_box_content, "Log Acc Routing Costs") == 0)
        new_state = DRAW_LOG_ACC_ROUTING_COSTS;
    else if (strcmp(combo_box_content, "Pres Routing Costs") == 0)
        new_state = DRAW_PRES_ROUTING_COSTS;
    else if (strcmp(combo_box_content, "Log Pres Routing Costs") == 0)
        new_state = DRAW_LOG_PRES_ROUTING_COSTS;
    else
        new_state = DRAW_BASE_ROUTING_COSTS;

    draw_state->reset_nets_congestion_and_rr();
    draw_state->show_routing_costs = new_state;
    g_free(combo_box_content);
    if (draw_state->show_routing_costs == DRAW_NO_ROUTING_COSTS) {
        app->update_message(draw_state->default_message);
    }
    app->refresh_drawing();
}

/**
 * @brief cbk fn for spin button which manages drawing of routing bbox. 
 * Updates draw_state->show_routing_bb
 * 
 * @param self 
 * @param app 
 */
void toggle_routing_bbox_cbk(GtkSpinButton* self, ezgl::application* app) {
    t_draw_state* draw_state = get_draw_state_vars();
    auto& route_ctx = g_vpr_ctx.routing();
    // get the pointer to the toggle_routing_bounding_box button

    if (route_ctx.route_bb.size() == 0)
        return; //Nothing to draw

    // use the pointer to get the active value
    int new_value = gtk_spin_button_get_value_as_int(self);

    // assign value to draw_state->show_routing_bb, bound check + set OPEN when it's -1 (draw nothing)
    if (new_value < -1)
        draw_state->show_routing_bb = -1;
    else if (new_value == -1)
        draw_state->show_routing_bb = OPEN;
    else if (new_value >= (int)(route_ctx.route_bb.size()))
        draw_state->show_routing_bb = route_ctx.route_bb.size() - 1;
    else
        draw_state->show_routing_bb = new_value;

    //redraw
    if ((int)(draw_state->show_routing_bb)
        == (int)((int)(route_ctx.route_bb.size()) - 1)) {
        app->update_message(draw_state->default_message);
    }
    app->refresh_drawing();
}

/**
 * @brief cbk fn for toggle router util gtkComboBoxText.
 * Alters draw_state->show_routing_util to reflect new value
 * 
 * @param self self ptr
 * @param app ezgl app
 */
void toggle_router_util_cbk(GtkComboBoxText* self, ezgl::application* app) {
    /* this is the callback function for runtime created toggle_routing_util button
     * which is written in button.cpp                                         */
    t_draw_state* draw_state = get_draw_state_vars();
    enum e_draw_routing_util new_state;

    gchar* combo_box_content = gtk_combo_box_text_get_active_text(self);
    if (strcmp(combo_box_content, "None") == 0)
        new_state = DRAW_NO_ROUTING_UTIL;
    else if (strcmp(combo_box_content, "Routing Util") == 0)
        new_state = DRAW_ROUTING_UTIL;
    else if (strcmp(combo_box_content, "Routing Util with Value") == 0)
        new_state = DRAW_ROUTING_UTIL_WITH_VALUE;
    else if (strcmp(combo_box_content, "Routing Util with Formula") == 0)
        new_state = DRAW_ROUTING_UTIL_WITH_FORMULA;
    else
        new_state = DRAW_ROUTING_UTIL_OVER_BLOCKS;

    g_free(combo_box_content);
    draw_state->show_routing_util = new_state;

    if (draw_state->show_routing_util == DRAW_NO_ROUTING_UTIL) {
        app->update_message(draw_state->default_message);
    }
    app->refresh_drawing();
}

/**
 * @brief cbk fn for block internals spin button, updates values
 * updates draw_state->show_blk_internal
 * 
 * @param self ptr to self
 * @param app ezgl::app
 */
void toggle_blk_internal_cbk(GtkSpinButton* self, ezgl::application* app) {
    t_draw_state* draw_state = get_draw_state_vars();
    int new_value = gtk_spin_button_get_value_as_int(self);
    if (new_value < 0)
        draw_state->show_blk_internal = 0;
    else if (new_value >= draw_state->max_sub_blk_lvl)
        draw_state->show_blk_internal = draw_state->max_sub_blk_lvl - 1;
    else
        draw_state->show_blk_internal = new_value;
    app->refresh_drawing();
}

/**
 * @brief cbk function when pin util gets changed in ui; sets pin util drawing to new val
 * updates draw_state->show_blk_pin_util
 * 
 * @param self ptr to selt
 * @param app ezgl::app
 */
void toggle_blk_pin_util_cbk(GtkComboBoxText* self, ezgl::application* app) {
    t_draw_state* draw_state = get_draw_state_vars();
    gchar* combo_box_content = gtk_combo_box_text_get_active_text(self);
    if (strcmp(combo_box_content, "None") == 0) {
        draw_state->show_blk_pin_util = DRAW_NO_BLOCK_PIN_UTIL;
        draw_reset_blk_colors();
        app->update_message(draw_state->default_message);
    } else if (strcmp(combo_box_content, "All") == 0)
        draw_state->show_blk_pin_util = DRAW_BLOCK_PIN_UTIL_TOTAL;
    else if (strcmp(combo_box_content, "Inputs") == 0)
        draw_state->show_blk_pin_util = DRAW_BLOCK_PIN_UTIL_INPUTS;
    else
        draw_state->show_blk_pin_util = DRAW_BLOCK_PIN_UTIL_OUTPUTS;

    g_free(combo_box_content);
    app->refresh_drawing();
}

/**
 * @brief cbk function when pin util gets changed in ui; sets pin util drawing to new val
 * updates draw_state->show_placement_macros
 * 
 * @param self ptr to selt
 * @param app ezgl::app
 */
void placement_macros_cbk(GtkComboBoxText* self, ezgl::application* app) {
    t_draw_state* draw_state = get_draw_state_vars();
    gchar* combo_box_content = gtk_combo_box_text_get_active_text(self);
    if (strcmp(combo_box_content, "None") == 0)
        draw_state->show_placement_macros = DRAW_NO_PLACEMENT_MACROS;
    else
        draw_state->show_placement_macros = DRAW_PLACEMENT_MACROS;

    g_free(combo_box_content);
    app->refresh_drawing();
}

/**
 * @brief cbk fn for toggling critical path. 
 * alters draw_state->show_crit_path to reflect new state
 * 
 * @param self ptr to combo box w setting
 * @param app ezgl app
 */
void toggle_crit_path_cbk(GtkComboBoxText* self, ezgl::application* app) {
    t_draw_state* draw_state = get_draw_state_vars();
    gchar* combo_box_content = gtk_combo_box_text_get_active_text(self);
    if (strcmp(combo_box_content, "None") == 0) {
        draw_state->show_crit_path = DRAW_NO_CRIT_PATH;
    } else if (strcmp(combo_box_content, "Crit Path Flylines") == 0)
        draw_state->show_crit_path = DRAW_CRIT_PATH_FLYLINES;
    else if (strcmp(combo_box_content, "Crit Path Flylines Delays") == 0)
        draw_state->show_crit_path = DRAW_CRIT_PATH_FLYLINES_DELAYS;
    else if (strcmp(combo_box_content, "Crit Path Routing") == 0)
        draw_state->show_crit_path = DRAW_CRIT_PATH_ROUTING;
    else
        // Crit Path Routing Delays
        draw_state->show_crit_path = DRAW_CRIT_PATH_ROUTING_DELAYS;

    g_free(combo_box_content);
    app->refresh_drawing();
}

/**
 * @brief cbk function for toggling routing expansion cost. 
 * alters draw_state->show_router_expansion cost var. to reflect new value
 * 
 * @param self self ptr
 * @param app ezgl::application
 */
void toggle_expansion_cost_cbk(GtkComboBoxText* self, ezgl::application* app) {
    t_draw_state* draw_state = get_draw_state_vars();
    e_draw_router_expansion_cost new_state;
    gchar* combo_box_content = gtk_combo_box_text_get_active_text(self);
    if (strcmp(combo_box_content, "None") == 0) {
        new_state = DRAW_NO_ROUTER_EXPANSION_COST;
    } else if (strcmp(combo_box_content, "Total") == 0) {
        new_state = DRAW_ROUTER_EXPANSION_COST_TOTAL;
    } else if (strcmp(combo_box_content, "Known") == 0) {
        new_state = DRAW_ROUTER_EXPANSION_COST_KNOWN;
    } else if (strcmp(combo_box_content, "Expected") == 0) {
        new_state = DRAW_ROUTER_EXPANSION_COST_EXPECTED;
    } else if (strcmp(combo_box_content, "Total (with edges)") == 0) {
        new_state = DRAW_ROUTER_EXPANSION_COST_TOTAL_WITH_EDGES;
    } else if (strcmp(combo_box_content, "Known (with edges)") == 0) {
        new_state = DRAW_ROUTER_EXPANSION_COST_KNOWN_WITH_EDGES;
    } else if (strcmp(combo_box_content, "Expected (with edges)") == 0) {
        new_state = DRAW_ROUTER_EXPANSION_COST_EXPECTED_WITH_EDGES;
    } else {
        VPR_THROW(VPR_ERROR_DRAW, "Unrecognzied draw RR cost option");
    }

    g_free(combo_box_content);
    draw_state->show_router_expansion_cost = new_state;

    if (draw_state->show_router_expansion_cost
        == DRAW_NO_ROUTER_EXPANSION_COST) {
        app->update_message(draw_state->default_message);
    }
    app->refresh_drawing();
}

<<<<<<< HEAD
/**
 * @brief CBK for Net Max Fanout spin button. Sets max fanout when val. changes
 * updates draw_state->draw_net_max_fanout
 * 
 * @param self self ptr to GtkSpinButton
 * @param app ezgl::app
 */
void set_net_max_fanout_cbk(GtkSpinButton* self, ezgl::application* app) {
=======
void toggle_noc_display(GtkWidget* /*widget*/, gint /*response_id*/, gpointer /*data*/) {
    /* this is the callback function for runtime created toggle_noc_display button
     * which is written in button.cpp                                         */
    t_draw_state* draw_state = get_draw_state_vars();
    std::string button_name = "toggle_noc_display";
    auto toggle_crit_path = find_button(button_name.c_str());

    gchar* combo_box_content = gtk_combo_box_text_get_active_text(
        GTK_COMBO_BOX_TEXT(toggle_crit_path));
    if (strcmp(combo_box_content, "None") == 0) {
        draw_state->draw_noc = DRAW_NO_NOC;
    } else if (strcmp(combo_box_content, "NoC Links") == 0)
        draw_state->draw_noc = DRAW_NOC_LINKS;
    else
        draw_state->draw_noc = DRAW_NOC_LINK_USAGE;

    g_free(combo_box_content);
    application.refresh_drawing();
}

// Callback function for NetMax Fanout checkbox
void net_max_fanout(GtkWidget* /*widget*/, gint /*response_id*/, gpointer /*data*/) {
    /* this is the callback function for runtime created net_max_fanout widget
     * which is written in button.cpp                                         */
    std::string button_name = "netMaxFanout";
    auto max_fanout = find_button(button_name.c_str());
>>>>>>> b7a94b90
    t_draw_state* draw_state = get_draw_state_vars();
    draw_state->draw_net_max_fanout = gtk_spin_button_get_value_as_int(self);
    app->refresh_drawing();
}

/**
 * @brief Set the net alpha value (transparency) based on value of spin button
 * updates draw_state->net_alpha
 * 
 * @param self 
 * @param app 
 */
void set_net_alpha_value_cbk(GtkSpinButton* self, ezgl::application* app) {
    t_draw_state* draw_state = get_draw_state_vars();
    draw_state->net_alpha = gtk_spin_button_get_value_as_int(self);
    app->refresh_drawing();
}

#endif<|MERGE_RESOLUTION|>--- conflicted
+++ resolved
@@ -406,16 +406,6 @@
     app->refresh_drawing();
 }
 
-<<<<<<< HEAD
-/**
- * @brief CBK for Net Max Fanout spin button. Sets max fanout when val. changes
- * updates draw_state->draw_net_max_fanout
- * 
- * @param self self ptr to GtkSpinButton
- * @param app ezgl::app
- */
-void set_net_max_fanout_cbk(GtkSpinButton* self, ezgl::application* app) {
-=======
 void toggle_noc_display(GtkWidget* /*widget*/, gint /*response_id*/, gpointer /*data*/) {
     /* this is the callback function for runtime created toggle_noc_display button
      * which is written in button.cpp                                         */
@@ -436,13 +426,14 @@
     application.refresh_drawing();
 }
 
-// Callback function for NetMax Fanout checkbox
-void net_max_fanout(GtkWidget* /*widget*/, gint /*response_id*/, gpointer /*data*/) {
-    /* this is the callback function for runtime created net_max_fanout widget
-     * which is written in button.cpp                                         */
-    std::string button_name = "netMaxFanout";
-    auto max_fanout = find_button(button_name.c_str());
->>>>>>> b7a94b90
+/**
+ * @brief CBK for Net Max Fanout spin button. Sets max fanout when val. changes
+ * updates draw_state->draw_net_max_fanout
+ * 
+ * @param self self ptr to GtkSpinButton
+ * @param app ezgl::app
+ */
+void set_net_max_fanout_cbk(GtkSpinButton* self, ezgl::application* app) {
     t_draw_state* draw_state = get_draw_state_vars();
     draw_state->draw_net_max_fanout = gtk_spin_button_get_value_as_int(self);
     app->refresh_drawing();
