--- conflicted
+++ resolved
@@ -220,7 +220,6 @@
 
     ///@brief color in which each net should be drawn. [0..cluster_ctx.clb_nlist.nets().size()-1]
     vtr::vector<ClusterNetId, ezgl::color> net_color;
-<<<<<<< HEAD
 
     /**
      * @brief stores the state information of each routing resource.
@@ -229,11 +228,8 @@
      * ROUTING is on screen.
      * [0..device_ctx.rr_nodes.size()-1]
      */
-    t_draw_rr_node* draw_rr_node = nullptr;
-
-=======
     std::vector<t_draw_rr_node> draw_rr_node;
->>>>>>> b992351f
+
     std::shared_ptr<const SetupTimingInfo> setup_timing_info;
 
     ///@brief pointer to architecture info. const
