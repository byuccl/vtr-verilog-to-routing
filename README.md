# Verilog to Routing (VTR)
[![Build Status](https://travis-ci.com/verilog-to-routing/vtr-verilog-to-routing.svg?branch=master)](https://travis-ci.com/verilog-to-routing/vtr-verilog-to-routing) [![Documentation Status](https://readthedocs.org/projects/vtr/badge/?version=latest)](http://docs.verilogtorouting.org/en/latest/)

## Introduction
The Verilog-to-Routing (VTR) project is a world-wide collaborative effort to provide a open-source framework for conducting FPGA architecture and CAD research and development.
The VTR design flow takes as input a Verilog description of a digital circuit, and a description of the target FPGA architecture.
It then performs:
  * Elaboration & Synthesis (ODIN II)
  * Logic Optimization & Technology Mapping (ABC)
  * Packing, Placement, Routing & Timing Analysis (VPR)

to generate FPGA speed and area results.
VTR includes a set of benchmark designs known to work with the design flow.

VTR can also produce [FASM](https://symbiflow.readthedocs.io/en/latest/fasm/docs/specification.html) to program some commercial FPGAs (via [Symbiflow](https://symbiflow.github.io/))

| Placement (carry-chains highlighted) | Critical Path |
| ------------------------------------ | ------------- |
| <img src="https://verilogtorouting.org/img/des90_placement_macros.gif" width="350"/> | <img src="https://verilogtorouting.org/img/des90_cpd.gif" width="350"/> | 

| Logical Connections | Routing Utilziation |
| ------------------- | ------------------- |
| <img src="https://verilogtorouting.org/img/des90_nets.gif" width="350"/> | <img src="https://verilogtorouting.org/img/des90_routing_util.gif" width="350"/> |


## Documentation
VTR's [full documentation](https://docs.verilogtorouting.org) includes tutorials, descriptions of the VTR design flow, and tool options.

Also check out our [additional support resources](SUPPORT.md).

## License
Generally most code is under MIT license, with the exception of ABC which is distributed under its own (permissive) terms.
See the [full license](LICENSE.md) for details.

## How to Cite
The following paper may be used as a general citation for VTR:

K. E. Murray, O. Petelin, S. Zhong, J. M. Wang, M. ElDafrawy, J.-P. Legault, E. Sha, A. G. Graham, J. Wu, M. J. P. Walker, H. Zeng, P. Patros, J. Luu, K. B. Kent and V. Betz "VTR 8: High Performance CAD and Customizable FPGA Architecture Modelling", ACM TRETS, 2020.

Bibtex:
```
@article{vtr8,
  title={VTR 8: High Performance CAD and Customizable FPGA Architecture Modelling},
  author={Murray, Kevin E. and Petelin, Oleg and Zhong, Sheng and Wang, Jai Min and ElDafrawy, Mohamed and Legault, Jean-Philippe and Sha, Eugene and Graham, Aaron G. and Wu, Jean and Walker, Matthew J. P. and Zeng, Hanqing and Patros, Panagiotis and Luu, Jason and Kent, Kenneth B. and Betz, Vaughn},
  journal={ACM Trans. Reconfigurable Technol. Syst.},
  year={2020}
}
```

## Download
For most users of VTR (rather than active developers) you should download the [latest official VTR release](https://verilogtorouting.org/download), which has been fully regression tested.

## Building
On unix-like systems run `make` from the root VTR directory.

For more details see the [building instructions](BUILDING.md).

#### Docker
We provide a Dockerfile that sets up all the necessary packages for VTR to run.
For more details see [here](dev/DOCKER_DEPLOY.md).

## Mailing Lists
If you have questions, or want to keep up-to-date with VTR, consider joining our mailing lists:

[VTR-Announce](https://groups.google.com/forum/#!forum/vtr-announce): VTR release announcements (low traffic)

[VTR-Users](https://groups.google.com/forum/#!forum/vtr-users): Discussions about using VTR

[VTR-Devel](https://groups.google.com/forum/#!forum/vtr-devel): Discussions about VTR development

[VTR-Commits](https://groups.google.com/forum/#!forum/vtr-commits): VTR revision control commits

## Development
This is the development trunk for the Verilog-to-Routing project.
Unlike the nicely packaged releases that we create, you are working with code in a constant state of flux.
You should expect that the tools are not always stable and that more work is needed to get the flow to run.

For new developers, please [do the tutorial](dev/tutorial/NewDeveloperTutorial.txt).
You will be directed back here once you ramp up.

VTR development follows a classic centralized repository (svn-like) workflow.
The 'master' branch is supposed to be the most current stable version of the project.
Developers checkout a local copy of the code at the start of development, then do regular updates (e.g. `git pull --rebase`) to keep in sync with the GitHub master.
When a developer has a tested, working change to put back into the trunk, he/she performs a `git push` operation.
Unstable code should remain in the developer's local copy.

We do automated testing of the trunk using BuildBot to verify functionality and Quality of Results (QoR).
* [Trunk Status](http://builds.verilogtorouting.org:8080/waterfall)
* [QoR Tracking](http://builds.verilogtorouting.org:8080/)

*IMPORTANT*: A broken build must be fixed at top priority. You break the build if your commit breaks any of the automated regression tests.

For additional information see the [developer README](README.developers.md).

### Contributing to VTR
If you'd like to contribute to VTR see our [Contribution Guidelines](CONTRIBUTING.md).

## Contributors
*Please keep this up-to-date*

Professors: Kenneth Kent, Vaughn Betz, Jonathan Rose, Jason Anderson, Peter Jamieson

Research Assistants: Aaron Graham

<<<<<<< HEAD
Graduate Students: Kevin Murray, Jason Luu, Oleg Petelin, Mohamed Eldafrawy, Jeffrey Goeders, Chi Wai Yu, Andrew Somerville, Ian Kuon, Alexander Marquardt, Andy Ye, Wei Mark Fang, Tim Liu, Charles Chiasson, Panagiotis (Panos) Patros, Jean-Philippe Legault, Aaron Graham, Nasrin Eshraghi Ivari, Maria Patrou, Scott Young, Sarah Khalid
=======
Graduate Students: Kevin Murray, Jason Luu, Oleg Petelin, Mohamed Eldafrawy, Jeffrey Goeders, Chi Wai Yu, Andrew Somerville, Ian Kuon, Alexander Marquardt, Andy Ye, Wei Mark Fang, Tim Liu, Charles Chiasson, Panagiotis (Panos) Patros, Jean-Philippe Legault, Aaron Graham, Nasrin Eshraghi Ivari, Maria Patrou, Scott Young, Seyed Alireza Damghani
>>>>>>> 932d7cf9

Summer Students: Opal Densmore, Ted Campbell, Cong Wang, Peter Milankov, Scott Whitty, Michael Wainberg, Suya Liu, Miad Nasr, Nooruddin Ahmed, Thien Yu, Long Yu Wang, Matthew J.P. Walker, Amer Hesson, Sheng Zhong, Hanqing Zeng, Vidya Sankaranarayanan, Jia Min Wang, Eugene Sha, Jean-Philippe Legault, Richard Ren, Dingyu Yang, Alexandrea Demmings, Hillary Soontiens, Julie Brown

Companies: Intel, Huawei, Lattice, Altera Corporation, Texas Instruments, Google, Antmicro

Funding Agencies: NSERC, Semiconductor Research Corporation

<|MERGE_RESOLUTION|>--- conflicted
+++ resolved
@@ -102,13 +102,11 @@
 
 Research Assistants: Aaron Graham
 
-<<<<<<< HEAD
-Graduate Students: Kevin Murray, Jason Luu, Oleg Petelin, Mohamed Eldafrawy, Jeffrey Goeders, Chi Wai Yu, Andrew Somerville, Ian Kuon, Alexander Marquardt, Andy Ye, Wei Mark Fang, Tim Liu, Charles Chiasson, Panagiotis (Panos) Patros, Jean-Philippe Legault, Aaron Graham, Nasrin Eshraghi Ivari, Maria Patrou, Scott Young, Sarah Khalid
-=======
-Graduate Students: Kevin Murray, Jason Luu, Oleg Petelin, Mohamed Eldafrawy, Jeffrey Goeders, Chi Wai Yu, Andrew Somerville, Ian Kuon, Alexander Marquardt, Andy Ye, Wei Mark Fang, Tim Liu, Charles Chiasson, Panagiotis (Panos) Patros, Jean-Philippe Legault, Aaron Graham, Nasrin Eshraghi Ivari, Maria Patrou, Scott Young, Seyed Alireza Damghani
->>>>>>> 932d7cf9
 
-Summer Students: Opal Densmore, Ted Campbell, Cong Wang, Peter Milankov, Scott Whitty, Michael Wainberg, Suya Liu, Miad Nasr, Nooruddin Ahmed, Thien Yu, Long Yu Wang, Matthew J.P. Walker, Amer Hesson, Sheng Zhong, Hanqing Zeng, Vidya Sankaranarayanan, Jia Min Wang, Eugene Sha, Jean-Philippe Legault, Richard Ren, Dingyu Yang, Alexandrea Demmings, Hillary Soontiens, Julie Brown
+Graduate Students: Kevin Murray, Jason Luu, Oleg Petelin, Xifian Tang, Mohamed Elgammal, Mohamed Eldafrawy, Jeffrey Goeders, Chi Wai Yu, Andrew Somerville, Ian Kuon, Alexander Marquardt, Andy Ye, Wei Mark Fang, Tim Liu, Charles Chiasson, Panagiotis (Panos) Patros, Jean-Philippe Legault, Aaron Graham, Nasrin Eshraghi Ivari, Maria Patrou, Scott Young, Sarah Khalid, Seyed Alireza Damghani
+
+
+Summer Students: Opal Densmore, Ted Campbell, Cong Wang, Peter Milankov, Scott Whitty, Michael Wainberg, Suya Liu, Miad Nasr, Nooruddin Ahmed, Thien Yu, Long Yu Wang, Matthew J.P. Walker, Amer Hesson, Sheng Zhong, Hanqing Zeng, Vidya Sankaranarayanan, Jia Min Wang, Eugene Sha, Jean-Philippe Legault, Richard Ren, Dingyu Yang, Alexandrea Demmings, Hillary Soontiens, Julie Brown, Bill Hu, David Baines, Mahshad Farahani, Helen Dai, Daniel Zhai
 
 Companies: Intel, Huawei, Lattice, Altera Corporation, Texas Instruments, Google, Antmicro
 
